/*
   BAREOS® - Backup Archiving REcovery Open Sourced

   Copyright (C) 2016-2023 Bareos GmbH & Co. KG

   This program is Free Software; you can redistribute it and/or
   modify it under the terms of version three of the GNU Affero General Public
   License as published by the Free Software Foundation and included
   in the file LICENSE.

   This program is distributed in the hope that it will be useful, but
   WITHOUT ANY WARRANTY; without even the implied warranty of
   MERCHANTABILITY or FITNESS FOR A PARTICULAR PURPOSE. See the GNU
   Affero General Public License for more details.

   You should have received a copy of the GNU Affero General Public License
   along with this program; if not, write to the Free Software
   Foundation, Inc., 51 Franklin Street, Fifth Floor, Boston, MA
   02110-1301, USA.
*/
// Philipp Storz, May 2016
/** @file
 * responsible for doing consolidation jobs
 *
 * Basic tasks done here:
 *   run a virtual full job for all jobs that are configured to be always
 * incremental based on admin.c
 *
 */

#include "include/bareos.h"
#include "dird.h"
#include "dird/consolidate.h"
#include "dird/director_jcr_impl.h"
#include "dird/job.h"
#include "dird/storage.h"
#include "dird/ua_input.h"
#include "dird/ua_server.h"
#include "dird/ua_run.h"
#include "dird/dird_globals.h"
#include "lib/edit.h"
#include "lib/parse_conf.h"
#include "lib/version.h"

namespace directordaemon {

static const int debuglevel = 100;

bool DoConsolidateInit(JobControlRecord* jcr)
{
  FreeRstorage(jcr);
  if (!AllowDuplicateJob(jcr)) { return false; }
  return true;
}

/**
 * Start a Virtual(Full) Job that creates a new virtual backup
 * containing the jobids given in jcr->dir_impl_->vf_jobids
 */
static inline void StartNewConsolidationJob(const JobResource* consolidate_job,
                                            JobControlRecord* jcr,
                                            char* jobname)
{
  JobId_t jobid;
  UaContext* ua;
  PoolMem cmd(PM_MESSAGE);

  ua = new_ua_context(jcr);
  ua->batch = true;
  Mmsg(ua->cmd,
<<<<<<< HEAD
       "run job=\"%s\" jobid=%s level=VirtualFull priority=%d accurate=%s "
       "spooldata=%s allowmixedpriority=%s",
       jobname, jcr->dir_impl->vf_jobids, jcr->JobPriority,
       jcr->accurate ? "yes" : "no", jcr->dir_impl->spool_data ? "yes" : "no",
       jcr->allow_mixed_priority ? "yes" : "no");
=======
       "run job=\"%s\" jobid=%s level=VirtualFull %s consolidatejob=%s",
       jobname, jcr->dir_impl->vf_jobids,
       jcr->accurate ? "accurate=yes" : "accurate=no",
       consolidate_job->resource_name_);
>>>>>>> 279d5b66

  Dmsg1(debuglevel, "=============== consolidate cmd=%s\n", ua->cmd);
  ParseUaArgs(ua); /* parse command */

  jobid = DoRunCmd(ua, ua->cmd);
  if (jobid == 0) {
    Jmsg(jcr, M_ERROR, 0, _("Could not start %s job.\n"),
         jcr->get_OperationName());
  } else {
    Jmsg(jcr, M_INFO, 0, _("%s JobId %d started.\n"), jcr->get_OperationName(),
         (int)jobid);
  }

  FreeUaContext(ua);
}

static bool ConsolidateJobs(JobControlRecord* jcr)
{
  const int32_t max_full_consolidations
      = jcr->dir_impl->res.job->MaxFullConsolidations;
  JobResource* const consolidate_job = jcr->dir_impl->res.job;
  int32_t fullconsolidations_started = 0;
  JobResource* job;
  time_t now = time(NULL);
  foreach_res (job, R_JOB) {
    if (job->AlwaysIncremental) {
      Jmsg(jcr, M_INFO, 0, _("Looking at always incremental job %s\n"),
           job->resource_name_);

      // Fake always incremental job as job of current jcr.
      jcr->dir_impl->res.job = job;
      jcr->dir_impl->res.fileset = job->fileset;
      jcr->dir_impl->res.client = job->client;
      jcr->dir_impl->jr.JobLevel = L_INCREMENTAL;
      jcr->dir_impl->jr.limit = 0;
      jcr->dir_impl->jr.StartTime = 0;

      if (!GetOrCreateFilesetRecord(jcr)) {
        Jmsg(jcr, M_FATAL, 0, _("JobId=%d no FileSet\n"), (int)jcr->JobId);
        return false;
      }

      if (!GetOrCreateClientRecord(jcr)) {
        Jmsg(jcr, M_FATAL, 0, _("JobId=%d no ClientId\n"), (int)jcr->JobId);
        return false;
      }

      // First determine the number of total incrementals
      db_list_ctx all_jobids_ctx;
      jcr->db->AccurateGetJobids(jcr, &jcr->dir_impl->jr, &all_jobids_ctx);
      Dmsg1(10, "unlimited jobids list:  %s.\n",
            all_jobids_ctx.GetAsString().c_str());

      /* If we are doing always incremental, we need to limit the search to
       * only include incrementals that are older than (now -
       * AlwaysIncrementalJobRetention) */
      if (job->AlwaysIncrementalJobRetention) {
        char sdt[50];

        jcr->dir_impl->jr.StartTime = now - job->AlwaysIncrementalJobRetention;
        bstrftimes(sdt, sizeof(sdt), jcr->dir_impl->jr.StartTime);
        Jmsg(jcr, M_INFO, 0,
             _("%s: considering jobs older than %s for consolidation.\n"),
             job->resource_name_, sdt);
        Dmsg4(10,
              _("%s: considering jobs with ClientId %d and FilesetId %d older "
                "than %s for consolidation.\n"),
              job->resource_name_, jcr->dir_impl->jr.ClientId,
              jcr->dir_impl->jr.FileSetId, sdt);
      }

      db_list_ctx jobids_ctx;
      jcr->db->AccurateGetJobids(jcr, &jcr->dir_impl->jr, &jobids_ctx);
      Dmsg1(10, "consolidate candidates:  %s.\n",
            jobids_ctx.GetAsString().c_str());

      const db_list_ctx zero_file_jobs
          = jcr->db->FilterZeroFileJobs(jobids_ctx);
      if (zero_file_jobs.size() > 0) {
        Jmsg(jcr, M_INFO, 0, "%s: purging empty jobids %s\n",
             job->resource_name_, zero_file_jobs.Join(", ").c_str());
        jcr->db->PurgeJobs(zero_file_jobs.GetAsString().c_str());
      }

      // all jobs - any empty jobs - the full backup
      const int32_t incrementals_total
          = all_jobids_ctx.size() - zero_file_jobs.size() - 1;
      /* Consolidation of zero or one job does not make sense, we leave it
       * like it is */
      if (incrementals_total < 1) {
        Jmsg(jcr, M_INFO, 0,
             _("%s: less than two jobs to consolidate found, doing "
               "nothing.\n"),
             job->resource_name_);
        continue;
      }

      /* Calculate limit for query. We specify how many incrementals should be
       * left. the limit is total number of incrementals - number required - 1
       */
      Dmsg2(10, "Incrementals found/required. (%d/%d).\n", incrementals_total,
            job->AlwaysIncrementalKeepNumber);
      if (incrementals_total <= job->AlwaysIncrementalKeepNumber) {
        Jmsg(jcr, M_INFO, 0,
             _("%s: less incrementals than required, not consolidating\n"),
             job->resource_name_);
        continue;
      }

      const int32_t max_incrementals_to_consolidate
          = incrementals_total - job->AlwaysIncrementalKeepNumber;

      jcr->dir_impl->jr.limit = max_incrementals_to_consolidate + 1;
      Dmsg3(10, "total: %d, to_consolidate: %d, limit: %d.\n",
            incrementals_total, max_incrementals_to_consolidate,
            jcr->dir_impl->jr.limit);
      jobids_ctx.clear();
      jcr->db->AccurateGetJobids(jcr, &jcr->dir_impl->jr, &jobids_ctx);
      const int32_t incrementals_to_consolidate = jobids_ctx.size() - 1;
      Dmsg2(10, "%d consolidate ids after limit: %s.\n", jobids_ctx.size(),
            jobids_ctx.GetAsString().c_str());
      if (incrementals_to_consolidate < 1) {
        Jmsg(jcr, M_INFO, 0,
             _("%s: After limited query: less incrementals than required, "
               "not consolidating\n"),
             job->resource_name_);
        continue;
      }

      // Check if we need to skip the first (full) job from consolidation
      if (job->AlwaysIncrementalMaxFullAge) {
        char sdt_allowed[50];
        char sdt_starttime[50];
        time_t starttime, oldest_allowed_starttime;

        if (incrementals_to_consolidate < 2) {
          Jmsg(jcr, M_INFO, 0,
               _("%s: less incrementals than required to consolidate without "
                 "full, not consolidating\n"),
               job->resource_name_);
          continue;
        }
        Jmsg(jcr, M_INFO, 0, _("before ConsolidateFull: jobids: %s\n"),
             jobids_ctx.GetAsString().c_str());

        std::string oldestjobid = jobids_ctx.front();

        // Get db record of oldest jobid and check its age
        jcr->dir_impl->previous_jr = JobDbRecord{};
        jcr->dir_impl->previous_jr.JobId = std::stoul(oldestjobid);
        Dmsg1(10, "Previous JobId=%s\n", oldestjobid.c_str());

        if (!jcr->db->GetJobRecord(jcr, &jcr->dir_impl->previous_jr)) {
          Jmsg(jcr, M_FATAL, 0,
               _("Error getting Job record for first Job: ERR=%s\n"),
               jcr->db->strerror());
          return true;
        }

        starttime = jcr->dir_impl->previous_jr.JobTDate;
        oldest_allowed_starttime = now - job->AlwaysIncrementalMaxFullAge;
        bstrftimes(sdt_allowed, sizeof(sdt_allowed), oldest_allowed_starttime);
        bstrftimes(sdt_starttime, sizeof(sdt_starttime), starttime);

        // Check if job is older than AlwaysIncrementalMaxFullAge
        Jmsg(jcr, M_INFO, 0, _("check full age: full is %s, allowed is %s\n"),
             sdt_starttime, sdt_allowed);
        if (starttime > oldest_allowed_starttime) {
          Jmsg(jcr, M_INFO, 0,
               _("Full is newer than AlwaysIncrementalMaxFullAge -> skipping "
                 "first jobid %s because of age\n"),
               oldestjobid.c_str());

          jobids_ctx.PopFront();

        } else if (max_full_consolidations
                   && fullconsolidations_started >= max_full_consolidations) {
          Jmsg(jcr, M_INFO, 0,
               _("%d AlwaysIncrementalFullConsolidations reached -> skipping "
                 "first jobid %s independent of age\n"),
               max_full_consolidations, oldestjobid.c_str());

          jobids_ctx.PopFront();

        } else {
          Jmsg(jcr, M_INFO, 0,
               _("Full is older than AlwaysIncrementalMaxFullAge -> also "
                 "consolidating Full jobid %s\n"),
               oldestjobid.c_str());
          fullconsolidations_started++;
        }
        Jmsg(jcr, M_INFO, 0, _("after ConsolidateFull: jobids: %s\n"),
             jobids_ctx.GetAsString().c_str());
      }

      // Set the virtualfull jobids to be consolidated
      if (!jcr->dir_impl->vf_jobids) {
        jcr->dir_impl->vf_jobids = GetPoolMemory(PM_MESSAGE);
      }
      PmStrcpy(jcr->dir_impl->vf_jobids, jobids_ctx.GetAsString().c_str());

      Jmsg(jcr, M_INFO, 0, _("%s: Start new consolidation\n"),
           job->resource_name_);
      StartNewConsolidationJob(consolidate_job, jcr, job->resource_name_);
    }
  }
  return true;
}

/**
 * The actual consolidation worker
 *
 * Returns: false on failure
 *          true  on success
 */
bool DoConsolidate(JobControlRecord* jcr)
{
  jcr->dir_impl->jr.JobId = jcr->JobId;
  jcr->dir_impl->fname = (char*)GetPoolMemory(PM_FNAME);

  // do not cancel virtual fulls started by consolidation
  jcr->dir_impl->IgnoreDuplicateJobChecking = true;

  // Print Job Start message
  Jmsg(jcr, M_INFO, 0, _("Start Consolidate JobId %d, Job=%s\n"), jcr->JobId,
       jcr->Job);

  jcr->setJobStatusWithPriorityCheck(JS_Running);

  Resources tmpres = jcr->dir_impl->res;
  JobDbRecord tmpjr = jcr->dir_impl->jr;

  bool returnval = ConsolidateJobs(jcr);

  jcr->dir_impl->res = tmpres;
  jcr->dir_impl->jr = tmpjr;
  return returnval;
}

// Release resources allocated during backup.
void ConsolidateCleanup(JobControlRecord* jcr, int TermCode)
{
  int msg_type;
  char term_code[100];
  const char* TermMsg;
  char sdt[50], edt[50], schedt[50];

  Dmsg0(debuglevel, "Enter backup_cleanup()\n");

  UpdateJobEnd(jcr, TermCode);

  if (!jcr->db->GetJobRecord(jcr, &jcr->dir_impl->jr)) {
    Jmsg(jcr, M_WARNING, 0,
         _("Error getting Job record for Job report: ERR=%s\n"),
         jcr->db->strerror());
    jcr->setJobStatusWithPriorityCheck(JS_ErrorTerminated);
  }

  msg_type = M_INFO; /* by default INFO message */
  switch (jcr->getJobStatus()) {
    case JS_Terminated:
      TermMsg = _("Consolidate OK");
      break;
    case JS_FatalError:
    case JS_ErrorTerminated:
      TermMsg = _("*** Consolidate Error ***");
      msg_type = M_ERROR; /* Generate error message */
      break;
    case JS_Canceled:
      TermMsg = _("Consolidate Canceled");
      break;
    default:
      TermMsg = term_code;
      sprintf(term_code, _("Inappropriate term code: %c\n"),
              jcr->getJobStatus());
      break;
  }
  bstrftimes(schedt, sizeof(schedt), jcr->dir_impl->jr.SchedTime);
  bstrftimes(sdt, sizeof(sdt), jcr->dir_impl->jr.StartTime);
  bstrftimes(edt, sizeof(edt), jcr->dir_impl->jr.EndTime);

  Jmsg(jcr, msg_type, 0,
       _("BAREOS %s (%s): %s\n"
         "  JobId:                  %d\n"
         "  Job:                    %s\n"
         "  Scheduled time:         %s\n"
         "  Start time:             %s\n"
         "  End time:               %s\n"
         "  Bareos binary info:     %s\n"
         "  Job triggered by:       %s\n"
         "  Termination:            %s\n\n"),
       kBareosVersionStrings.Full, kBareosVersionStrings.ShortDate, edt,
       jcr->dir_impl->jr.JobId, jcr->dir_impl->jr.Job, schedt, sdt, edt,
       kBareosVersionStrings.JoblogMessage,
       JobTriggerToString(jcr->dir_impl->job_trigger).c_str(), TermMsg);

  Dmsg0(debuglevel, "Leave ConsolidateCleanup()\n");
}
} /* namespace directordaemon */<|MERGE_RESOLUTION|>--- conflicted
+++ resolved
@@ -68,18 +68,12 @@
   ua = new_ua_context(jcr);
   ua->batch = true;
   Mmsg(ua->cmd,
-<<<<<<< HEAD
        "run job=\"%s\" jobid=%s level=VirtualFull priority=%d accurate=%s "
-       "spooldata=%s allowmixedpriority=%s",
+       "spooldata=%s allowmixedpriority=%s consolidatejob=%s",
        jobname, jcr->dir_impl->vf_jobids, jcr->JobPriority,
        jcr->accurate ? "yes" : "no", jcr->dir_impl->spool_data ? "yes" : "no",
-       jcr->allow_mixed_priority ? "yes" : "no");
-=======
-       "run job=\"%s\" jobid=%s level=VirtualFull %s consolidatejob=%s",
-       jobname, jcr->dir_impl->vf_jobids,
-       jcr->accurate ? "accurate=yes" : "accurate=no",
+       jcr->allow_mixed_priority ? "yes" : "no",
        consolidate_job->resource_name_);
->>>>>>> 279d5b66
 
   Dmsg1(debuglevel, "=============== consolidate cmd=%s\n", ua->cmd);
   ParseUaArgs(ua); /* parse command */
