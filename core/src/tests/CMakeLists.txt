#   BAREOS�� - Backup Archiving REcovery Open Sourced
#
#   Copyright (C) 2017-2017 Bareos GmbH & Co. KG
#
#   This program is Free Software; you can redistribute it and/or
#   modify it under the terms of version three of the GNU Affero General Public
#   License as published by the Free Software Foundation and included
#   in the file LICENSE.
#
#   This program is distributed in the hope that it will be useful, but
#   WITHOUT ANY WARRANTY; without even the implied warranty of
#   MERCHANTABILITY or FITNESS FOR A PARTICULAR PURPOSE. See the GNU
#   Affero General Public License for more details.
#
#   You should have received a copy of the GNU Affero General Public License
#   along with this program; if not, write to the Free Software
#   Foundation, Inc., 51 Franklin Street, Fifth Floor, Boston, MA
#   02110-1301, USA.

IF(HAVE_WIN32)
   link_libraries(kernel32
      user32 gdi32 winspool shell32 ole32 oleaut32 uuid comdlg32 advapi32)
ENDIF()
set (TEST_SRC
    alist_test.cc
    bareos_test_sockets.cc
    dlist_test.cc
    htable_test.cc
    qualified_resource_name_type_converter_test.cc
    lib_tests.cc
   )


add_definitions(-DTEST_SMALL_HTABLE)

# where to find the certificates
add_definitions(-DCERTDIR=\"${CMAKE_SOURCE_DIR}/../regress/configs/BASE/tls\")

add_executable(test_lib
    ${TEST_SRC}
    )
target_link_libraries(test_lib
   stored_objects
   bareossd
   bareos
   ${JANSSON_LIBRARIES}
   ${GTEST_LIBRARIES}
   ${GTEST_MAIN_LIBRARIES}
   )

add_test(NAME test_lib
   COMMAND test_lib
   )

set_property(TEST test_lib
   PROPERTY ENVIRONMENT "LD_LIBRARY_PATH=${CMAKE_BINARY_DIR}/src/lib:${CMAKE_BINARY_DIR}/src/stored"
   PROPERTY ENVIRONMENT "GTEST_COLOR=yes"
   )

add_dependencies(check test_lib)

add_executable(test_bsock
    bsock_test.cc
<<<<<<< HEAD
=======
    bsock_dir_sd_connection_test.cc
    bareos_test_sockets.cc
>>>>>>> b2b86c36
    bsock_constructor_test.cc
    bsock_cert_verify_common_names_test.cc
    create_resource.cc
)
set(LINK_LIBRARIES
   stored_objects
   dird_objects
   console_objects
   bareossd
   bareos
   bareoscats
   bareossql
   bareosfind
   ${LMDB_LIBS}
   ${NDMP_LIBS}
   ${JANSSON_LIBRARIES}
   ${GTEST_LIBRARIES}
   ${GTEST_MAIN_LIBRARIES})

IF(HAVE_PAM)
  LIST(APPEND LINK_LIBRARIES ${PAM_LIBRARIES})
ENDIF()

target_link_libraries(test_bsock ${LINK_LIBRARIES})

add_test(NAME test_bsock COMMAND test_bsock)

set_property(TEST test_bsock
   PROPERTY ENVIRONMENT "LD_LIBRARY_PATH=${CMAKE_BINARY_DIR}/src/lib:${CMAKE_BINARY_DIR}/src/stored:${CMAKE_BINARY_DIR}/src/cats:${CMAKE_BINARY_DIR}/src/findlib:${CMAKE_BINARY_DIR}/src/lmdb:${CMAKE_BINARY_DIR}/src/ndmp"
   PROPERTY ENVIRONMENT "GTEST_COLOR=yes"
   )

add_dependencies(check test_bsock)<|MERGE_RESOLUTION|>--- conflicted
+++ resolved
@@ -61,11 +61,7 @@
 
 add_executable(test_bsock
     bsock_test.cc
-<<<<<<< HEAD
-=======
-    bsock_dir_sd_connection_test.cc
     bareos_test_sockets.cc
->>>>>>> b2b86c36
     bsock_constructor_test.cc
     bsock_cert_verify_common_names_test.cc
     create_resource.cc
