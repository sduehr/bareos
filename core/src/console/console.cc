--- conflicted
+++ resolved
@@ -769,7 +769,7 @@
    *ret_cons = NULL;
    *ret_dir = NULL;
 
-  LockRes(my_config);
+   LockRes(console::my_config);
    numdir = 0;
    foreach_res(director_resource_tmp, R_DIRECTOR) {
       numdir++;
@@ -871,7 +871,6 @@
    return 1;
 }
 
-<<<<<<< HEAD
 #if defined(HAVE_PAM)
 static BStringList ReadPamCredentialsFile(const std::string &pam_credentials_filename)
 {
@@ -916,63 +915,6 @@
 }
 #endif /* HAVE_PAM */
 
-namespace console {
-static BareosSocket *ConnectToDirector(JobControlRecord &jcr,
-                                       utime_t heart_beat,
-                                       BStringList &response_args,
-                                       uint32_t &response_id)
-{
-  BareosSocketTCP *UA_sock = New(BareosSocketTCP);
-  if (!UA_sock->connect(NULL, 5, 15, heart_beat, "Director daemon", director_resource->address, NULL,
-                        director_resource->DIRport, false)) {
-    delete UA_sock;
-    TerminateConsole(0);
-    return nullptr;
-  }
-  jcr.dir_bsock = UA_sock;
-
-  const char *name;
-  s_password *password = NULL;
-
-  TlsResource *local_tls_resource;
-  if (console_resource) {
-    name = console_resource->name();
-    ASSERT(console_resource->password.encoding == p_encoding_md5);
-    password          = &console_resource->password;
-    local_tls_resource = console_resource;
-  } else { /* default console */
-    name = "*UserAgent*";
-    ASSERT(director_resource->password.encoding == p_encoding_md5);
-    password          = &director_resource->password;
-    local_tls_resource = director_resource;
-  }
-
-  if (local_tls_resource->IsTlsConfigured()) {
-    std::string qualified_resource_name;
-    if (!my_config->GetQualifiedResourceNameTypeConverter()->ResourceToString(name, my_config->r_own_,
-                                                                              qualified_resource_name)) {
-      TerminateConsole(0);
-      return nullptr;
-    }
-
-    if (!UA_sock->DoTlsHandshake(TlsConfigBase::BNET_TLS_AUTO, local_tls_resource, false,
-                               qualified_resource_name.c_str(), password->value, &jcr)) {
-      TerminateConsole(0);
-      return nullptr;
-    }
-  } /* IsTlsConfigured */
-
-  if (!UA_sock->ConsoleAuthenticateWithDirector(&jcr, name, *password, director_resource,
-                                                 response_args, response_id)) {
-    TerminateConsole(0);
-    return nullptr;
-  }
-  return UA_sock;
-}
-
-} /* namespace console */
-=======
->>>>>>> b698bc6c
 /*
  * Main Bareos Console -- User Interface Program
  */
@@ -987,7 +929,6 @@
    bool export_config_schema = false;
    JobControlRecord jcr;
    PoolMem history_file;
-   utime_t heart_beat;
 
    setlocale(LC_ALL, "");
    bindtextdomain("bareos", LOCALEDIR);
@@ -1157,6 +1098,7 @@
 
    ConsoleOutputFormat(_("Connecting to Director %s:%d\n"), director_resource->address,director_resource->DIRport);
 
+   utime_t heart_beat;
    if (director_resource->heartbeat_interval) {
       heart_beat = director_resource->heartbeat_interval;
    } else if (console_resource) {
@@ -1165,19 +1107,11 @@
       heart_beat = 0;
    }
 
-<<<<<<< HEAD
    uint32_t response_id;
    BStringList response_args;
 
    UA_sock = ConnectToDirector(jcr, heart_beat, response_args, response_id);
    if (!UA_sock) { return 1; }
-=======
-   UA_sock = ConnectToDirector(jcr, heart_beat, errmsg, errmsg_len);
-   if (!UA_sock) {
-     TerminateConsole(0);
-     return 1;
-   }
->>>>>>> b698bc6c
 
    UA_sock->OutputCipherMessageString(ConsoleOutput);
 
@@ -1186,12 +1120,12 @@
      if (!ExaminePamAuthentication(use_pam_credentials_file, pam_credentials_filename)) {
             TerminateConsole(0);
             return 1;
-         }
+     }
      response_args.clear();
      if (!UA_sock->ReceiveAndEvaluateResponseMessage(response_id, response_args)) {
        TerminateConsole(0);
        return 1;
-      }
+     }
 #else
      Dmsg0(200, "This console does not have the pam feature\n");
      TerminateConsole(0);
