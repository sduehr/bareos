/*
   BAREOS® - Backup Archiving REcovery Open Sourced

   Copyright (C) 2000-2011 Free Software Foundation Europe e.V.
   Copyright (C) 2011-2012 Planets Communications B.V.
   Copyright (C) 2013-2018 Bareos GmbH & Co. KG

   This program is Free Software; you can redistribute it and/or
   modify it under the terms of version three of the GNU Affero General Public
   License as published by the Free Software Foundation and included
   in the file LICENSE.

   This program is distributed in the hope that it will be useful, but
   WITHOUT ANY WARRANTY; without even the implied warranty of
   MERCHANTABILITY or FITNESS FOR A PARTICULAR PURPOSE. See the GNU
   Affero General Public License for more details.

   You should have received a copy of the GNU Affero General Public License
   along with this program; if not, write to the Free Software
   Foundation, Inc., 51 Franklin Street, Fifth Floor, Boston, MA
   02110-1301, USA.
*/
/*
 * Kern Sibbald, September MM
 */
/**
 * @file
 * Bareos Console interface to the Director
 */

#include "include/bareos.h"
#include "console/console_conf.h"
#include "console/console_globals.h"
#include "console/auth_pam.h"
#include "console/console_output.h"
#include "include/jcr.h"
#include "lib/bnet.h"
#include "lib/bstringlist.h"
#include "lib/qualified_resource_name_type_converter.h"
#include <stdio.h>
#include <fstream>
#include <string>

#define ConInit(x)
#define ConTerm()
#define ConSetZedKeys()
#define trapctlc()
#define clrbrk()
#define usrbrk() 0

#if defined(HAVE_WIN32)
#define isatty(fd) (fd==0)
#endif

using namespace console;

ConfigurationParser *my_config = nullptr;

static void TerminateConsole(int sig);
static int CheckResources();
int GetCmd(FILE *input, const char *prompt, BareosSocket *sock, int sec);
static int DoOutputcmd(FILE *input, BareosSocket *UA_sock);

extern "C" void GotSigstop(int sig);
extern "C" void GotSigcontinue(int sig);
extern "C" void GotSigtout(int sig);
extern "C" void GotSigtin(int sig);

static char *configfile = NULL;
static BareosSocket *UA_sock = NULL;
static bool stop = false;
static int timeout = 0;
static int argc;
static int numdir;
static POOLMEM *args;
static char *argk[MAX_CMD_ARGS];
static char *argv[MAX_CMD_ARGS];
static bool file_selection = false;

#if defined(HAVE_PAM)
static bool force_send_pam_credentials_unencrypted = false;
static bool use_pam_credentials_file = false;
static std::string pam_credentials_filename;
static const std::string program_arguments {"D:lc:d:np:ostu:x:?"};
#else
static const std::string program_arguments {"D:lc:d:nstu:x:?"};
#endif

/* Command prototypes */
static int Versioncmd(FILE *input, BareosSocket *UA_sock);
static int InputCmd(FILE *input, BareosSocket *UA_sock);
static int OutputCmd(FILE *input, BareosSocket *UA_sock);
static int TeeCmd(FILE *input, BareosSocket *UA_sock);
static int QuitCmd(FILE *input, BareosSocket *UA_sock);
static int HelpCmd(FILE *input, BareosSocket *UA_sock);
static int EchoCmd(FILE *input, BareosSocket *UA_sock);
static int TimeCmd(FILE *input, BareosSocket *UA_sock);
static int SleepCmd(FILE *input, BareosSocket *UA_sock);
static int ExecCmd(FILE *input, BareosSocket *UA_sock);
static int EolCmd(FILE *input, BareosSocket *UA_sock);

#ifndef HAVE_REGEX_H
#include "lib/bregex.h"
#else
#include <regex.h>
#endif

static void usage()
{
   fprintf(stderr, _(
PROG_COPYRIGHT
"\nVersion: " VERSION " (" BDATE ") %s %s %s\n\n"
"Usage: bconsole [-s] [-c config_file] [-d debug_level]\n"
"        -D <dir>    select a Director\n"
"        -l          list Directors defined\n"
"        -c <path>   specify configuration file or directory\n"
#if defined(HAVE_PAM)
"        -p <path>   specify pam credentials file\n"
"        -o          send pam credentials over unencrypted connection\n"
#endif
"        -d <nn>     set debug level to <nn>\n"
"        -dt         print timestamp in debug output\n"
"        -s          no signals\n"
"        -u <nn>     set command execution timeout to <nn> seconds\n"
"        -t          test - read configuration and exit\n"
"        -xc         print configuration and exit\n"
"        -xs         print configuration file schema in JSON format and exit\n"
"        -?          print this message.\n"
"\n"), 2000, HOST_OS, DISTNAME, DISTVER);
}

extern "C"
void GotSigstop(int sig)
{
   stop = true;
}

extern "C"
void GotSigcontinue(int sig)
{
   stop = false;
}

extern "C"
void GotSigtout(int sig)
{
// printf("Got tout\n");
}

extern "C"
void GotSigtin(int sig)
{
// printf("Got tin\n");
}

static int ZedKeyscmd(FILE *input, BareosSocket *UA_sock)
{
   ConSetZedKeys();
   return 1;
}

/**
 * These are the @commands that run only in bconsole
 */
struct cmdstruct {
   const char *key;
   int (*func)(FILE *input, BareosSocket *UA_sock);
   const char *help;
};
static struct cmdstruct commands[] = {
   { N_("input"), InputCmd, _("input from file")},
   { N_("output"), OutputCmd, _("output to file")},
   { N_("quit"), QuitCmd, _("quit")},
   { N_("tee"), TeeCmd, _("output to file and terminal")},
   { N_("sleep"), SleepCmd, _("sleep specified time")},
   { N_("time"), TimeCmd, _("print current time")},
   { N_("version"), Versioncmd, _("print Console's version")},
   { N_("echo"), EchoCmd, _("echo command string")},
   { N_("exec"), ExecCmd, _("execute an external command")},
   { N_("exit"), QuitCmd, _("exit = quit")},
   { N_("zed_keys"), ZedKeyscmd, _("zed_keys = use zed keys instead of bash keys")},
   { N_("help"), HelpCmd, _("help listing")},
   { N_("separator"), EolCmd, _("set command separator")},
};
#define comsize ((int)(sizeof(commands)/sizeof(struct cmdstruct)))

static int Do_a_command(FILE *input, BareosSocket *UA_sock)
{
   unsigned int i;
   int status;
   int found;
   int len;
   char *cmd;

   found = 0;
   status = 1;

   Dmsg1(120, "Command: %s\n", UA_sock->msg);
   if (argc == 0) {
      return 1;
   }

   cmd = argk[0]+1;
   if (*cmd == '#') {                 /* comment */
      return 1;
   }
   len = strlen(cmd);
   for (i=0; i<comsize; i++) {     /* search for command */
      if (bstrncasecmp(cmd,  _(commands[i].key), len)) {
         status = (*commands[i].func)(input, UA_sock);   /* go execute command */
         found = 1;
         break;
      }
   }
   if (!found) {
      PmStrcat(UA_sock->msg, _(": is an invalid command\n"));
      UA_sock->message_length = strlen(UA_sock->msg);
      ConsoleOutput(UA_sock->msg);
   }
   return status;
}

static void ReadAndProcessInput(FILE *input, BareosSocket *UA_sock)
{
   const char *prompt = "*";
   bool at_prompt = false;
   int tty_input = isatty(fileno(input));
   int status;
   btimer_t *tid = NULL;

   while (1) {
      if (at_prompt) {                /* don't prompt multiple times */
         prompt = "";
      } else {
         prompt = "*";
         at_prompt = true;
      }
      if (tty_input) {
         status = GetCmd(input, prompt, UA_sock, 30);
         if (usrbrk() == 1) {
            clrbrk();
         }
         if (usrbrk()) {
            break;
         }
      } else {
         /*
          * Reading input from a file
          */
         int len = SizeofPoolMemory(UA_sock->msg) - 1;
         if (usrbrk()) {
            break;
         }
         if (fgets(UA_sock->msg, len, input) == NULL) {
            status = -1;
         } else {
            ConsoleOutput(UA_sock->msg);     /* echo to terminal */
            StripTrailingJunk(UA_sock->msg);
            UA_sock->message_length = strlen(UA_sock->msg);
            status = 1;
         }
      }
      if (status < 0) {
         break;                       /* error or interrupt */
      } else if (status == 0) {       /* timeout */
         if (bstrcmp(prompt, "*")) {
            tid = StartBsockTimer(UA_sock, timeout);
            UA_sock->fsend(".messages");
            StopBsockTimer(tid);
         } else {
            continue;
         }
      } else {
         at_prompt = false;
         /*
          * @ => internal command for us
          */
         if (UA_sock->msg[0] == '@') {
            ParseArgs(UA_sock->msg, args, &argc, argk, argv, MAX_CMD_ARGS);
            if (!Do_a_command(input, UA_sock)) {
               break;
            }
            continue;
         }
         tid = StartBsockTimer(UA_sock, timeout);
         if (!UA_sock->send()) {      /* send command */
            StopBsockTimer(tid);
            break;                    /* error */
         }
         StopBsockTimer(tid);
      }

      if (bstrcmp(UA_sock->msg, ".quit") || bstrcmp(UA_sock->msg, ".exit")) {
         break;
      }

      tid = StartBsockTimer(UA_sock, timeout);
      while ((status = UA_sock->recv()) >= 0 ||
             ((status == BNET_SIGNAL) && (
              (UA_sock->message_length != BNET_EOD) &&
              (UA_sock->message_length != BNET_MAIN_PROMPT) &&
              (UA_sock->message_length != BNET_SUB_PROMPT)))) {
         if (status == BNET_SIGNAL) {
            if (UA_sock->message_length == BNET_START_RTREE) {
               file_selection = true;
            } else if (UA_sock->message_length == BNET_END_RTREE) {
               file_selection = false;
            }
            continue;
         }

         if (at_prompt) {
            if (!stop) {
               ConsoleOutput("\n");
            }
            at_prompt = false;
         }

         /*
          * Suppress output if running
          * in background or user hit ctl-c
          */
         if (!stop && !usrbrk()) {
            if (UA_sock->msg) {
               ConsoleOutput(UA_sock->msg);
            }
         }
      }
      StopBsockTimer(tid);

      if (usrbrk() > 1) {
         break;
      } else {
         clrbrk();
      }
      if (!stop) {
         fflush(stdout);
      }

      if (IsBnetStop(UA_sock)) {
         break;                       /* error or term */
      } else if (status == BNET_SIGNAL) {
         if (UA_sock->message_length == BNET_SUB_PROMPT) {
            at_prompt = true;
         }
         Dmsg1(100, "Got poll %s\n", BnetSigToAscii(UA_sock));
      }
   }
}


#include <readline/readline.h>
#include <readline/history.h>
#include "lib/edit.h"
#include "lib/tls_openssl.h"
#include "lib/bsignal.h"

/**
 * Get the first keyword of the line
 */
static char *get_first_keyword()
{
   char *ret = NULL;
   int len;
   char *first_space = strchr(rl_line_buffer, ' ');
   if (first_space) {
      len = first_space - rl_line_buffer;
      ret = (char *) malloc((len + 1) * sizeof(char));
      memcpy(ret, rl_line_buffer, len);
      ret[len]=0;
   }
   return ret;
}

/**
 * Return the command before the current point.
 * Set nb to the number of command to skip
 */
static char *get_previous_keyword(int current_point, int nb)
{
   int i, end=-1, start, inquotes=0;
   char *s = NULL;

   while (nb-- >= 0) {
      /*
       * First we look for a space before the current word
       */
      for (i = current_point; i >= 0; i--) {
         if (rl_line_buffer[i] == ' ' || rl_line_buffer[i] == '=') {
            break;
         }
      }

      for (; i >= 0; i--) {
         if (rl_line_buffer[i] != ' ') {
            end = i; /* end of command */
            break;
         }
      }

      if (end == -1) {
         return NULL; /* no end found */
      }

      for (start = end; start > 0; start--) {
         if (rl_line_buffer[start] == '"') {
            inquotes = !inquotes;
         }
         if ((rl_line_buffer[start - 1] == ' ') && inquotes == 0) {
            break;
         }
         current_point = start; /* start of command */
      }
   }

   s = (char *)malloc(end - start + 2);
   memcpy(s, rl_line_buffer + start, end - start + 1);
   s[end - start + 1] = 0;

   //  printf("=======> %i:%i <%s>\n", start, end, s);

   return s;
}

struct ItemList {
   alist list; /* holds the completion list */
};

static ItemList *items = NULL;
void init_items()
{
   if (!items) {
      items = (ItemList*) malloc(sizeof(ItemList));
      items = new(items) ItemList(); /* placement new instead of memset */
   } else {
      items->list.destroy();
   items->list.init();
}
}

/**
 * Match a regexp and add the result to the items list
 * This function is recursive
 */
static void match_kw(regex_t *preg, const char *what, int len, POOLMEM *&buf)
{
   int rc, size;
   int nmatch = 20;
   regmatch_t pmatch[20];

   if (len <= 0) {
      return;
   }
   rc = regexec(preg, what, nmatch, pmatch, 0);
   if (rc == 0) {
      size = pmatch[1].rm_eo - pmatch[1].rm_so;
      buf = CheckPoolMemorySize(buf, size + 1);
      memcpy(buf, what + pmatch[1].rm_so, size);
      buf[size] = '\0';

      items->list.append(bstrdup(buf));

      /* search for next keyword */
      match_kw(preg, what + pmatch[1].rm_eo, len - pmatch[1].rm_eo, buf);
   }
}

/* fill the items list with the output of the help command */
void GetArguments(const char *what)
{
   regex_t preg;
   POOLMEM *buf;
   int rc;
   init_items();

   rc = regcomp(&preg, "(([a-z_]+=)|([a-z]+)( |$))", REG_EXTENDED);
   if (rc != 0) {
      return;
   }

   buf = GetPoolMemory(PM_MESSAGE);
   UA_sock->fsend(".help item=%s", what);
   while (UA_sock->recv() > 0) {
      StripTrailingJunk(UA_sock->msg);
      match_kw(&preg, UA_sock->msg, UA_sock->message_length, buf);
   }
   FreePoolMemory(buf);
   regfree(&preg);
}

/* retreive a simple list (.pool, .client) and store it into items */
static void GetItems(const char *what)
{
   init_items();

   UA_sock->fsend("%s", what);
   while (UA_sock->recv() > 0) {
      StripTrailingJunk(UA_sock->msg);
      items->list.append(bstrdup(UA_sock->msg));
   }
}

typedef enum
{
   ITEM_ARG,       /* item with simple list like .jobs */
   ITEM_HELP       /* use help item=xxx and detect all arguments */
} cpl_item_t;

static char *item_generator(const char *text, int state,
                            const char *item, cpl_item_t type)
{
  static int list_index, len;
  char *name;

  if (!state)
  {
     list_index = 0;
     len = strlen(text);
     switch(type) {
     case ITEM_ARG:
        GetItems(item);
        break;
     case ITEM_HELP:
        GetArguments(item);
        break;
     }
  }

  while (items && list_index < items->list.size())
  {
     name = (char *)items->list[list_index];
     list_index++;

     if (bstrncmp(name, text, len)) {
        char *ret = (char *) actuallymalloc(strlen(name)+1);
        strcpy(ret, name);
        return ret;
     }
  }

  /* no match */
  return ((char *)NULL);
}

static const char *cpl_item;
static cpl_item_t cpl_type;

static char *cpl_generator(const char *text, int state)
{
   return item_generator(text, state, cpl_item, cpl_type);
}

/* do not use the default filename completion */
static char *dummy_completion_function(const char *text, int state)
{
   return NULL;
}

struct cpl_keywords_t {
   const char *key;
   const char *cmd;
   bool file_selection;
};

static struct cpl_keywords_t cpl_keywords[] = {
   { "pool=", ".pool", false },
   { "nextpool=", ".pool", false },
   { "fileset=", ".fileset", false },
   { "client=", ".client", false },
   { "jobdefs=", ".jobdefs", false },
   { "job=", ".jobs", false },
   { "restore_job=",".jobs type=R", false },
   { "level=", ".level", false },
   { "storage=", ".storage", false },
   { "schedule=", ".schedule", false },
   { "volume=", ".media", false },
   { "oldvolume=", ".media", false },
   { "volstatus=", ".volstatus", false },
   { "catalog=", ".catalogs", false },
   { "message=", ".msgs", false },
   { "profile=", ".profiles", false },
   { "actiononpurge=", ".actiononpurge", false },
   { "ls", ".ls", true },
   { "cd", ".lsdir", true },
   { "add", ".ls", true },
   { "mark", ".ls", true },
   { "m", ".ls", true },
   { "delete", ".lsmark", true },
   { "unmark", ".lsmark", true }
};
#define key_size ((int)(sizeof(cpl_keywords)/sizeof(struct cpl_keywords_t)))

/* Attempt to complete on the contents of TEXT.  START and END bound the
 * region of rl_line_buffer that contains the word to complete.  TEXT is
 * the word to complete.  We can use the entire contents of rl_line_buffer
 * in case we want to do some simple parsing.  Return the array of matches,
 * or NULL if there aren't any.
 */
static char **readline_completion(const char *text, int start, int end)
{
   bool found = false;
   char **matches;
   char *s, *cmd;
   matches = (char **)NULL;

   /* If this word is at the start of the line, then it is a command
    * to complete. Otherwise it is the name of a file in the current
    * directory.
    */
   s = get_previous_keyword(start, 0);
   cmd = get_first_keyword();
   if (s) {
      for (int i = 0; i < key_size; i++) {
         /*
          * See if this keyword is allowed with the current file_selection setting.
          */
         if (cpl_keywords[i].file_selection != file_selection) {
            continue;
         }

         if (Bstrcasecmp(s, cpl_keywords[i].key)) {
            cpl_item = cpl_keywords[i].cmd;
            cpl_type = ITEM_ARG;
            matches = rl_completion_matches(text, cpl_generator);
            found = true;
            break;
         }
      }

      if (!found) { /* try to get help with the first command */
         cpl_item = cmd;
         cpl_type = ITEM_HELP;
         /* do not append space at the end */
         rl_completion_suppress_append = true;
         matches = rl_completion_matches(text, cpl_generator);
      }
      free(s);
   } else {                     /* nothing on the line, display all commands */
      cpl_item = ".help all";
      cpl_type = ITEM_ARG;
      matches = rl_completion_matches(text, cpl_generator);
   }
   if (cmd) {
      free(cmd);
   }
   return (matches);
}

static char eol = '\0';
static int EolCmd(FILE *input, BareosSocket *UA_sock)
{
   if ((argc > 1) && (strchr("!$%&'()*+,-/:;<>?[]^`{|}~", argk[1][0]) != NULL)) {
      eol = argk[1][0];
   } else if (argc == 1) {
      eol = '\0';
   } else {
      ConsoleOutput(_("Illegal separator character.\n"));
   }
   return 1;
}

/**
 * Return 1 if OK
 *        0 if no input
 *       -1 error (must stop)
 */
int GetCmd(FILE *input, const char *prompt, BareosSocket *sock, int sec)
{
   static char *line = NULL;
   static char *next = NULL;
   static int do_history = 0;
   char *command;

   do_history = 0;
   rl_catch_signals = 0;              /* do it ourselves */

   line = readline((char *)prompt);   /* cast needed for old readlines */
   if (!line) {
      return -1;
   }
   StripTrailingJunk(line);
   command = line;

   /*
    * Split "line" into multiple commands separated by the eol character.
    *   Each part is pointed to by "next" until finally it becomes null.
    */
   if (eol == '\0') {
      next = NULL;
   } else {
      next = strchr(command, eol);
      if (next) {
         *next = '\0';
      }
   }
   if (command != line && isatty(fileno(input))) {
      ConsoleOutputFormat("%s%s\n", prompt, command);
   }

   sock->message_length = PmStrcpy(sock->msg, command);
   if (sock->message_length) {
      do_history++;
   }

   if (!next) {
      if (do_history) {
        add_history(line);
      }
      Actuallyfree(line);       /* allocated by readline() malloc */
      line = NULL;
   }
   return 1;                    /* OK */
}

static int ConsoleUpdateHistory(const char *histfile)
{
   int ret = 0;

   int max_history_length,
       truncate_entries;

   max_history_length = (console_resource)
                       ? console_resource->history_length
                       : 100;
   truncate_entries = max_history_length - history_length;
   if (truncate_entries < 0) {
      truncate_entries = 0;
   }

   if (history_truncate_file(histfile, truncate_entries) == 0) {
      ret = append_history(history_length, histfile);
   } else {
      ret = write_history(histfile);
   }

   return ret;
}

static int ConsoleInitHistory(const char *histfile)
{
   int ret = 0;

   int max_history_length;

   using_history();

   max_history_length = (console_resource)
                       ? console_resource->history_length
                       : 100;
   history_truncate_file(histfile, max_history_length);

   ret = read_history(histfile);

   rl_completion_entry_function = dummy_completion_function;
   rl_attempted_completion_function = readline_completion;
   rl_filename_completion_desired = 0;
   stifle_history(max_history_length);

   return ret;
}

static bool SelectDirector(const char *director, DirectorResource **ret_dir, ConsoleResource **ret_cons)
{
   int numcon=0, numdir=0;
   int i=0, item=0;
   BareosSocket *UA_sock;
   DirectorResource *director_resource_tmp = NULL;
   ConsoleResource *console_resource_tmp = NULL;

   *ret_cons = NULL;
   *ret_dir = NULL;

  LockRes(my_config);
   numdir = 0;
   foreach_res(director_resource_tmp, R_DIRECTOR) {
      numdir++;
   }
   numcon = 0;
   foreach_res(console_resource_tmp, R_CONSOLE) {
      numcon++;
   }
   UnlockRes(my_config);

   if (numdir == 1) {           /* No choose */
      director_resource_tmp = (DirectorResource *)my_config->GetNextRes(R_DIRECTOR, NULL);
   }

   if (director) {    /* Command line choice overwrite the no choose option */
      LockRes(my_config);
      foreach_res(director_resource_tmp, R_DIRECTOR) {
         if (bstrcmp(director_resource_tmp->name(), director)) {
            break;
         }
      }
      UnlockRes(my_config);
      if (!director_resource_tmp) { /* Can't find Director used as argument */
         ConsoleOutputFormat(_("Can't find %s in Director list\n"), director);
         return 0;
      }
   }

   if (!director_resource_tmp) { /* prompt for director */
      UA_sock = New(BareosSocketTCP);
try_again:
      ConsoleOutput(_("Available Directors:\n"));
      LockRes(my_config);
      numdir = 0;
      foreach_res(director_resource_tmp, R_DIRECTOR) {
         ConsoleOutputFormat( _("%2d:  %s at %s:%d\n"), 1+numdir++, director_resource_tmp->name(),
                             director_resource_tmp->address, director_resource_tmp->DIRport);
      }
    UnlockRes(my_config);
    if (GetCmd(stdin, _("Select Director by entering a number: "), UA_sock, 600) < 0) {
         WSACleanup();               /* Cleanup Windows sockets */
         return 0;
      }
      if (!Is_a_number(UA_sock->msg)) {
         ConsoleOutputFormat(_("%s is not a number. You must enter a number between "
                   "1 and %d\n"),
                 UA_sock->msg, numdir);
         goto try_again;
      }
      item = atoi(UA_sock->msg);
      if (item < 0 || item > numdir) {
         ConsoleOutputFormat(_("You must enter a number between 1 and %d\n"), numdir);
         goto try_again;
      }
      delete UA_sock;
      LockRes(my_config);
      for (i=0; i<item; i++) {
         director_resource_tmp = (DirectorResource *)my_config->GetNextRes(R_DIRECTOR,
                                 (CommonResourceHeader *)director_resource_tmp);
      }
      UnlockRes(my_config);
   }

   /*
    * Look for a console linked to this director
    */
   LockRes(my_config);
   for (i=0; i<numcon; i++) {
      console_resource_tmp = (ConsoleResource *)my_config->GetNextRes(R_CONSOLE, (CommonResourceHeader *)console_resource_tmp);
      if (console_resource_tmp->director && bstrcmp(console_resource_tmp->director, director_resource_tmp->name())) {
         break;
      }
      console_resource_tmp = NULL;
   }

   /*
    * Look for the first non-linked console
    */
   if (console_resource_tmp == NULL) {
      for (i=0; i<numcon; i++) {
         console_resource_tmp = (ConsoleResource *)my_config->GetNextRes(R_CONSOLE, (CommonResourceHeader *)console_resource_tmp);
         if (console_resource_tmp->director == NULL)
            break;
         console_resource_tmp = NULL;
      }
   }

   /*
    * If no console, take first one
    */
   if (!console_resource_tmp) {
      console_resource_tmp = (ConsoleResource *)my_config->GetNextRes(R_CONSOLE, (CommonResourceHeader *)NULL);
   }
   UnlockRes(my_config);

   *ret_dir = director_resource_tmp;
   *ret_cons = console_resource_tmp;

   return 1;
}

#if defined(HAVE_PAM)
static BStringList ReadPamCredentialsFile(const std::string &pam_credentials_filename)
{
   std::ifstream s(pam_credentials_filename);
   std::string user, pw;
   if (!s.is_open()) {
      Emsg0(M_ERROR_TERM, 0, _("Could not open PAM credentials file.\n"));
      return BStringList();
   } else {
     std::getline(s, user);
     std::getline(s, pw);
     if (user.empty() || pw.empty()) {
       Emsg0(M_ERROR_TERM, 0, _("Could not read user or password.\n"));
       return BStringList();
     }
   }
   BStringList args;
   args << user << pw;
   return args;
}

static bool ExaminePamAuthentication(bool use_pam_credentials_file, const std::string &pam_credentials_filename)
{
   if (!UA_sock->tls_conn && !force_send_pam_credentials_unencrypted) {
     ConsoleOutput("Canceled because password would be sent unencrypted!\n");
     return false;
   }
   if (use_pam_credentials_file) {
     BStringList args(ReadPamCredentialsFile(pam_credentials_filename));
     if(args.empty()) {
       return false;
     }
     UA_sock->FormatAndSendResponseMessage(kMessageIdPamUserCredentials, args);
   } else {
     UA_sock->FormatAndSendResponseMessage(kMessageIdPamInteractive, std::string());
     if (!ConsolePamAuthenticate(stdin, UA_sock)) {
       TerminateConsole(0);
       return false;
     }
   }
   return true;
}
#endif /* HAVE_PAM */

namespace console {
static BareosSocket *ConnectToDirector(JobControlRecord &jcr,
                                       utime_t heart_beat,
                                       BStringList &response_args,
                                       uint32_t &response_id)
{
  BareosSocketTCP *UA_sock = New(BareosSocketTCP);
  if (!UA_sock->connect(NULL, 5, 15, heart_beat, "Director daemon", director_resource->address, NULL,
                        director_resource->DIRport, false)) {
    delete UA_sock;
    TerminateConsole(0);
    return nullptr;
  }
  jcr.dir_bsock = UA_sock;

  const char *name;
  s_password *password = NULL;

  TlsResource *local_tls_resource;
  if (console_resource) {
    name = console_resource->name();
    ASSERT(console_resource->password.encoding == p_encoding_md5);
    password          = &console_resource->password;
    local_tls_resource = console_resource;
  } else { /* default console */
    name = "*UserAgent*";
    ASSERT(director_resource->password.encoding == p_encoding_md5);
    password          = &director_resource->password;
    local_tls_resource = director_resource;
  }

  if (local_tls_resource->IsTlsConfigured()) {
    std::string qualified_resource_name;
    if (!my_config->GetQualifiedResourceNameTypeConverter()->ResourceToString(name, my_config->r_own_,
                                                                              qualified_resource_name)) {
      ConsoleOutput("Could not generate qualified resource name\n");
      TerminateConsole(0);
      return nullptr;
    }

<<<<<<< HEAD
    if (!UA_sock->DoTlsHandshake(TlsConfigBase::BNET_TLS_AUTO, local_tls_resource, false,
                                 qualified_resource_name.c_str(), password->value, &jcr)) {
      ConsoleOutput(errmsg);
      TerminateConsole(0);
      return nullptr;
    }
  } /* IsTlsConfigured */
=======
  if (!UA_sock->DoTlsHandshake(tls_policy, local_tls_resource, false,
                               qualified_resource_name.c_str(), password->value, &jcr)) {
    TerminateConsole(0);
    return nullptr;
  }
>>>>>>> b2b86c36

  if (!UA_sock->ConsoleAuthenticateWithDirector(&jcr, name, *password, director_resource,
                                                 response_args, response_id)) {
    TerminateConsole(0);
    return nullptr;
  }
  return UA_sock;
}

} /* namespace console */
/*
 * Main Bareos Console -- User Interface Program
 */
int main(int argc, char *argv[])
{
   int ch;
   char *director = NULL;
   bool list_directors = false;
   bool no_signals = false;
   bool test_config = false;
   bool export_config = false;
   bool export_config_schema = false;
   JobControlRecord jcr;
   PoolMem history_file;
   utime_t heart_beat;

   setlocale(LC_ALL, "");
   bindtextdomain("bareos", LOCALEDIR);
   textdomain("bareos");

   InitStackDump();
   LmgrInitThread();
   MyNameIs(argc, argv, "bconsole");
   InitMsg(NULL, NULL);
   working_directory = "/tmp";
   args = GetPoolMemory(PM_FNAME);

   while ((ch = getopt(argc, argv, program_arguments.c_str())) != -1) {
      switch (ch) {
      case 'D':                    /* Director */
         if (director) {
            free(director);
         }
         director = bstrdup(optarg);
         break;

      case 'l':
         list_directors = true;
         test_config = true;
         break;

      case 'c':                    /* configuration file */
         if (configfile != NULL) {
            free(configfile);
         }
         configfile = bstrdup(optarg);
         break;

      case 'd':
         if (*optarg == 't') {
            dbg_timestamp = true;
         } else {
            debug_level = atoi(optarg);
            if (debug_level <= 0) {
               debug_level = 1;
            }
         }
         break;

#if defined(HAVE_PAM)
      case 'p':
         pam_credentials_filename = optarg;
         if (pam_credentials_filename.empty()) {
           Emsg0(M_ERROR_TERM, 0, _("No filename given for -p.\n"));
           usage();
         } else {
            if (FILE *f = fopen(pam_credentials_filename.c_str(), "r+")) {
              use_pam_credentials_file = true;
              fclose(f);
            } else { /* file cannot be opened, i.e. does not exist */
              Emsg0(M_ERROR_TERM, 0, _("Could not open file for -p.\n"));
            }
         }
         break;

      case 'o':
         force_send_pam_credentials_unencrypted = true;
         break;
#endif /* HAVE_PAM */

      case 's':                    /* turn off signals */
         no_signals = true;
         break;

      case 't':
         test_config = true;
         break;

      case 'u':
         timeout = atoi(optarg);
         break;

      case 'x':                    /* export configuration/schema and exit */
         if (*optarg == 's') {
            export_config_schema = true;
         } else if (*optarg == 'c') {
            export_config = true;
         } else {
            usage();
         }
         break;

      case '?':
      default:
         usage();
         exit(1);
      }
   }
   argc -= optind;
   argv += optind;

   if (!no_signals) {
      InitSignals(TerminateConsole);
   }

#if !defined(HAVE_WIN32)
   /* Override Bareos default signals */
   signal(SIGQUIT, SIG_IGN);
   signal(SIGTSTP, GotSigstop);
   signal(SIGCONT, GotSigcontinue);
   signal(SIGTTIN, GotSigtin);
   signal(SIGTTOU, GotSigtout);
   trapctlc();
#endif

   OSDependentInit();

   if (argc) {
      usage();
      exit(1);
   }

   if (export_config_schema) {
      PoolMem buffer;

      my_config = InitConsConfig(configfile, M_ERROR_TERM);
      PrintConfigSchemaJson(buffer);
      printf("%s\n", buffer.c_str());
      exit(0);
   }

   my_config = InitConsConfig(configfile, M_ERROR_TERM);
   my_config->ParseConfig();

   if (export_config) {
      my_config->DumpResources(PrintMessage, NULL);
      exit(0);
   }

   if (InitCrypto() != 0) {
      Emsg0(M_ERROR_TERM, 0, _("Cryptography library initialization failed.\n"));
   }

   if (!CheckResources()) {
      Emsg1(M_ERROR_TERM, 0, _("Please correct configuration file: %s\n"), my_config->get_base_config_path().c_str());
   }

      ConInit(stdin);

   if (list_directors) {
      LockRes(my_config);
      foreach_res(director_resource, R_DIRECTOR) {
         ConsoleOutputFormat("%s\n", director_resource->name());
      }
      UnlockRes(my_config);
   }

   if (test_config) {
      TerminateConsole(0);
      exit(0);
   }

   memset(&jcr, 0, sizeof(jcr));

   (void)WSA_Init();                        /* Initialize Windows sockets */

   StartWatchdog();                        /* Start socket watchdog */

   if (!SelectDirector(director, &director_resource, &console_resource)) {
      return 1;
   }

   ConsoleOutputFormat(_("Connecting to Director %s:%d\n"), director_resource->address,director_resource->DIRport);

   if (director_resource->heartbeat_interval) {
      heart_beat = director_resource->heartbeat_interval;
   } else if (console_resource) {
      heart_beat = console_resource->heartbeat_interval;
   } else {
      heart_beat = 0;
   }

   uint32_t response_id;
   BStringList response_args;

   UA_sock = ConnectToDirector(jcr, heart_beat, response_args, response_id);
   if (!UA_sock) { return 1; }

   UA_sock->OutputCipherMessageString(ConsoleOutput);

   if (response_id == kMessageIdPamRequired) {
#if defined(HAVE_PAM)
<<<<<<< HEAD
   if (console_resource) { /* not for root console */
      if (director_resource && director_resource->UsePamAuthentication_) {
         if (!ConsolePamAuthenticate(stdin, UA_sock)) {
           TerminateConsole(0);
           return 1;
         }
      }
   }
=======
     if (!ExaminePamAuthentication(use_pam_credentials_file, pam_credentials_filename)) {
       TerminateConsole(0);
       return 1;
     }
     response_args.clear();
     if (!UA_sock->ReceiveAndEvaluateResponseMessage(response_id, response_args)) {
       TerminateConsole(0);
       return 1;
     }
#else
     Dmsg0(200, "This console does not have the pam feature\n");
     TerminateConsole(0);
     return 1;
>>>>>>> b2b86c36
#endif /* HAVE_PAM */
   } /* kMessageIdPamRequired */

   if (response_id == kMessageIdOk) {
     ConsoleOutput(response_args.JoinReadable().c_str());
   }

   response_args.clear();
   if (!UA_sock->ReceiveAndEvaluateResponseMessage(response_id, response_args)) {
     Dmsg0(200, "Could not receive the response message\n");
     TerminateConsole(0);
     return 1;
   }

   if (response_id != kMessageIdInfoMessage) {
     Dmsg0(200, "Could not receive the response message\n");
     TerminateConsole(0);
     return 1;
   }
   response_args.PopFront();
   ConsoleOutput(response_args.JoinReadable().c_str());

   Dmsg0(40, "Opened connection with Director daemon\n");

   ConsoleOutput(_("\nEnter a period to cancel a command.\n"));

#if defined(HAVE_WIN32)
   char *env = getenv("USERPROFILE");
#else
   char *env = getenv("HOME");
#endif

   /*
    * Run commands in ~/.bconsolerc if any
    */
   if (env) {
      FILE *fp;

      PmStrcpy(UA_sock->msg, env);
      PmStrcat(UA_sock->msg, "/.bconsolerc");
      fp = fopen(UA_sock->msg, "rb");
      if (fp) {
         ReadAndProcessInput(fp, UA_sock);
         fclose(fp);
      }
   }

   if (me && me->history_file) {
      PmStrcpy(history_file, me->history_file);
      ConsoleInitHistory(history_file.c_str());
   } else {
      if (env) {
         PmStrcpy(history_file, env);
         PmStrcat(history_file, "/.bconsole_history");
         ConsoleInitHistory(history_file.c_str());
      } else {
         PmStrcpy(history_file, "");
      }
   }

   ReadAndProcessInput(stdin, UA_sock);

   if (UA_sock) {
      UA_sock->signal(BNET_TERMINATE); /* send EOF */
      UA_sock->close();
   }

   if (history_file.size()) {
      ConsoleUpdateHistory(history_file.c_str());
   }

   TerminateConsole(0);
   return 0;
}

static void TerminateConsole(int sig)
{
   static bool already_here = false;

   if (already_here) {                /* avoid recursive temination problems */
      exit(1);
   }
   already_here = true;
   StopWatchdog();
   delete my_config;
   my_config = NULL;
   CleanupCrypto();
   FreePoolMemory(args);
      ConTerm();
   WSACleanup();               /* Cleanup Windows sockets */
   LmgrCleanupMain();

   if (sig != 0) {
      exit(1);
   }
   return;
}

static int CheckResources()
{
   bool OK = true;
   DirectorResource *director;

   LockRes(my_config);

   numdir = 0;
   foreach_res(director, R_DIRECTOR) {
      numdir++;
   }

   if (numdir == 0) {
      const std::string &configfile = my_config->get_base_config_path();
      Emsg1(M_FATAL, 0, _("No Director resource defined in %s\n"
                          "Without that I don't how to speak to the Director :-(\n"), configfile.c_str());
      OK = false;
   }

   me = (ConsoleResource *)my_config->GetNextRes(R_CONSOLE, NULL);

   UnlockRes(my_config);

   return OK;
}

/* @version */
static int Versioncmd(FILE *input, BareosSocket *UA_sock)
{
   ConsoleOutputFormat("Version: " VERSION " (" BDATE ") %s %s %s\n",
      HOST_OS, DISTNAME, DISTVER);
   return 1;
}

/* @input <input-filename> */
static int InputCmd(FILE *input, BareosSocket *UA_sock)
{
   FILE *fd;

   if (argc > 2) {
      ConsoleOutput(_("Too many arguments on input command.\n"));
      return 1;
   }
   if (argc == 1) {
      ConsoleOutput(_("First argument to input command must be a filename.\n"));
      return 1;
   }
   fd = fopen(argk[1], "rb");
   if (!fd) {
      BErrNo be;
      ConsoleOutputFormat(_("Cannot open file %s for input. ERR=%s\n"),
         argk[1], be.bstrerror());
      return 1;
   }
   ReadAndProcessInput(fd, UA_sock);
   fclose(fd);
   return 1;
}

/* @tee <output-filename> */
/* Send output to both terminal and specified file */
static int TeeCmd(FILE *input, BareosSocket *UA_sock)
{
   EnableTeeOut();
   return DoOutputcmd(input, UA_sock);
}

/* @output <output-filename> */
/* Send output to specified "file" */
static int OutputCmd(FILE *input, BareosSocket *UA_sock)
{
   DisableTeeOut();
   return DoOutputcmd(input, UA_sock);
}

static int DoOutputcmd(FILE *input, BareosSocket *UA_sock)
{
   FILE *file;
   const char *mode = "a+b";

   if (argc > 3) {
      ConsoleOutput(_("Too many arguments on output/tee command.\n"));
      return 1;
   }
   if (argc == 1) {
      CloseTeeFile();
      return 1;
   }
   if (argc == 3) {
      mode = argk[2];
   }
   file = fopen(argk[1], mode);
   if (!file) {
      BErrNo be;
      ConsoleOutputFormat(_("Cannot open file %s for output. ERR=%s\n"),
         argk[1], be.bstrerror(errno));
      return 1;
   }
   SetTeeFile(file);
   return 1;
}

/**
 * @exec "some-command" [wait-seconds]
*/
static int ExecCmd(FILE *input, BareosSocket *UA_sock)
{
   Bpipe *bpipe;
   char line[5000];
   int status;
   int wait = 0;

   if (argc > 3) {
      ConsoleOutput(_("Too many arguments. Enclose command in double quotes.\n"));
      return 1;
   }
   if (argc == 3) {
      wait = atoi(argk[2]);
   }
   bpipe = OpenBpipe(argk[1], wait, "r");
   if (!bpipe) {
      BErrNo be;
      ConsoleOutputFormat(_("Cannot popen(\"%s\", \"r\"): ERR=%s\n"),
         argk[1], be.bstrerror(errno));
      return 1;
   }

   while (fgets(line, sizeof(line), bpipe->rfd)) {
      ConsoleOutputFormat("%s", line);
   }
   status = CloseBpipe(bpipe);
   if (status != 0) {
      BErrNo be;
      be.SetErrno(status);
     ConsoleOutputFormat(_("Autochanger error: ERR=%s\n"), be.bstrerror());
   }
   return 1;
}

/* @echo xxx yyy */
static int EchoCmd(FILE *input, BareosSocket *UA_sock)
{
   for (int i=1; i < argc; i++) {
      ConsoleOutputFormat("%s ", argk[i]);
   }
   ConsoleOutput("\n");
   return 1;
}

/* @quit */
static int QuitCmd(FILE *input, BareosSocket *UA_sock)
{
   return 0;
}

/* @help */
static int HelpCmd(FILE *input, BareosSocket *UA_sock)
{
   int i;
   for (i=0; i<comsize; i++) {
      ConsoleOutputFormat("  %-10s %s\n", commands[i].key, commands[i].help);
   }
   return 1;
}

/* @sleep secs */
static int SleepCmd(FILE *input, BareosSocket *UA_sock)
{
   if (argc > 1) {
      sleep(atoi(argk[1]));
   }
   return 1;
}

/* @time */
static int TimeCmd(FILE *input, BareosSocket *UA_sock)
{
   char sdt[50];

   bstrftimes(sdt, sizeof(sdt), time(NULL));
   ConsoleOutputFormat("%s\n", sdt);
   return 1;
}
<|MERGE_RESOLUTION|>--- conflicted
+++ resolved
@@ -951,26 +951,16 @@
     std::string qualified_resource_name;
     if (!my_config->GetQualifiedResourceNameTypeConverter()->ResourceToString(name, my_config->r_own_,
                                                                               qualified_resource_name)) {
-      ConsoleOutput("Could not generate qualified resource name\n");
       TerminateConsole(0);
       return nullptr;
     }
 
-<<<<<<< HEAD
     if (!UA_sock->DoTlsHandshake(TlsConfigBase::BNET_TLS_AUTO, local_tls_resource, false,
-                                 qualified_resource_name.c_str(), password->value, &jcr)) {
-      ConsoleOutput(errmsg);
+                               qualified_resource_name.c_str(), password->value, &jcr)) {
       TerminateConsole(0);
       return nullptr;
     }
   } /* IsTlsConfigured */
-=======
-  if (!UA_sock->DoTlsHandshake(tls_policy, local_tls_resource, false,
-                               qualified_resource_name.c_str(), password->value, &jcr)) {
-    TerminateConsole(0);
-    return nullptr;
-  }
->>>>>>> b2b86c36
 
   if (!UA_sock->ConsoleAuthenticateWithDirector(&jcr, name, *password, director_resource,
                                                  response_args, response_id)) {
@@ -1183,30 +1173,19 @@
 
    if (response_id == kMessageIdPamRequired) {
 #if defined(HAVE_PAM)
-<<<<<<< HEAD
-   if (console_resource) { /* not for root console */
-      if (director_resource && director_resource->UsePamAuthentication_) {
-         if (!ConsolePamAuthenticate(stdin, UA_sock)) {
-           TerminateConsole(0);
-           return 1;
-         }
-      }
-   }
-=======
      if (!ExaminePamAuthentication(use_pam_credentials_file, pam_credentials_filename)) {
-       TerminateConsole(0);
-       return 1;
-     }
+            TerminateConsole(0);
+            return 1;
+         }
      response_args.clear();
      if (!UA_sock->ReceiveAndEvaluateResponseMessage(response_id, response_args)) {
        TerminateConsole(0);
        return 1;
-     }
+      }
 #else
      Dmsg0(200, "This console does not have the pam feature\n");
      TerminateConsole(0);
      return 1;
->>>>>>> b2b86c36
 #endif /* HAVE_PAM */
    } /* kMessageIdPamRequired */
 
