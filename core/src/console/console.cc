/*
   BAREOS® - Backup Archiving REcovery Open Sourced

   Copyright (C) 2000-2011 Free Software Foundation Europe e.V.
   Copyright (C) 2011-2012 Planets Communications B.V.
   Copyright (C) 2013-2018 Bareos GmbH & Co. KG

   This program is Free Software; you can redistribute it and/or
   modify it under the terms of version three of the GNU Affero General Public
   License as published by the Free Software Foundation and included
   in the file LICENSE.

   This program is distributed in the hope that it will be useful, but
   WITHOUT ANY WARRANTY; without even the implied warranty of
   MERCHANTABILITY or FITNESS FOR A PARTICULAR PURPOSE. See the GNU
   Affero General Public License for more details.

   You should have received a copy of the GNU Affero General Public License
   along with this program; if not, write to the Free Software
   Foundation, Inc., 51 Franklin Street, Fifth Floor, Boston, MA
   02110-1301, USA.
*/
/*
 * Kern Sibbald, September MM
 */
/**
 * @file
 * Bareos Console interface to the Director
 */

#include "include/bareos.h"
#include "console/console_conf.h"
<<<<<<< HEAD
=======
#include "console/console_globals.h"
#if defined(HAVE_PAM)
#include "console/auth_pam.h"
#endif
#include "console/console_output.h"
>>>>>>> a3b1b9c4
#include "include/jcr.h"
#include "lib/bnet.h"
#include "lib/qualified_resource_name_type_converter.h"

#define ConInit(x)
#define ConTerm()
#define ConSetZedKeys()
#define trapctlc()
#define clrbrk()
#define usrbrk() 0

#if defined(HAVE_WIN32)
#define isatty(fd) (fd == 0)
#endif

using namespace console;

ConfigurationParser *my_config = nullptr;

static void TerminateConsole(int sig);
static int CheckResources();
int GetCmd(FILE *input, const char *prompt, BareosSocket *sock, int sec);
static int DoOutputcmd(FILE *input, BareosSocket *UA_sock);

extern "C" void GotSigstop(int sig);
extern "C" void GotSigcontinue(int sig);
extern "C" void GotSigtout(int sig);
extern "C" void GotSigtin(int sig);

static char *configfile = NULL;
static BareosSocket *UA_sock = NULL;
static bool stop = false;
static int timeout = 0;
static int argc;
static int numdir;
static POOLMEM *args;
static char *argk[MAX_CMD_ARGS];
static char *argv[MAX_CMD_ARGS];
static bool file_selection = false;

/* Command prototypes */
static int Versioncmd(FILE *input, BareosSocket *UA_sock);
static int InputCmd(FILE *input, BareosSocket *UA_sock);
static int OutputCmd(FILE *input, BareosSocket *UA_sock);
static int TeeCmd(FILE *input, BareosSocket *UA_sock);
static int QuitCmd(FILE *input, BareosSocket *UA_sock);
static int HelpCmd(FILE *input, BareosSocket *UA_sock);
static int EchoCmd(FILE *input, BareosSocket *UA_sock);
static int TimeCmd(FILE *input, BareosSocket *UA_sock);
static int SleepCmd(FILE *input, BareosSocket *UA_sock);
static int ExecCmd(FILE *input, BareosSocket *UA_sock);
static int EolCmd(FILE *input, BareosSocket *UA_sock);

#ifndef HAVE_REGEX_H
#include "lib/bregex.h"
#else
#include <regex.h>
#endif

static void usage()
{
   fprintf(stderr, _(
PROG_COPYRIGHT
"\nVersion: " VERSION " (" BDATE ") %s %s %s\n\n"
"Usage: bconsole [-s] [-c config_file] [-d debug_level]\n"
"        -D <dir>    select a Director\n"
"        -l          list Directors defined\n"
"        -c <path>   specify configuration file or directory\n"
"        -d <nn>     set debug level to <nn>\n"
"        -dt         print timestamp in debug output\n"
"        -s          no signals\n"
"        -u <nn>     set command execution timeout to <nn> seconds\n"
"        -t          test - read configuration and exit\n"
"        -xc         print configuration and exit\n"
"        -xs         print configuration file schema in JSON format and exit\n"
"        -?          print this message.\n"
"\n"), 2000, HOST_OS, DISTNAME, DISTVER);
}

extern "C"
void GotSigstop(int sig)
{
   stop = true;
}

extern "C"
void GotSigcontinue(int sig)
{
   stop = false;
}

extern "C"
void GotSigtout(int sig)
{
// printf("Got tout\n");
}

extern "C"
void GotSigtin(int sig)
{
// printf("Got tin\n");
}

static int ZedKeyscmd(FILE *input, BareosSocket *UA_sock)
{
   ConSetZedKeys();
   return 1;
}

/**
 * These are the @commands that run only in bconsole
 */
struct cmdstruct {
   const char *key;
   int (*func)(FILE *input, BareosSocket *UA_sock);
   const char *help;
};
static struct cmdstruct commands[] = {
   { N_("input"), InputCmd, _("input from file")},
   { N_("output"), OutputCmd, _("output to file")},
   { N_("quit"), QuitCmd, _("quit")},
   { N_("tee"), TeeCmd, _("output to file and terminal")},
   { N_("sleep"), SleepCmd, _("sleep specified time")},
   { N_("time"), TimeCmd, _("print current time")},
   { N_("version"), Versioncmd, _("print Console's version")},
   { N_("echo"), EchoCmd, _("echo command string")},
   { N_("exec"), ExecCmd, _("execute an external command")},
   { N_("exit"), QuitCmd, _("exit = quit")},
   { N_("zed_keys"), ZedKeyscmd, _("zed_keys = use zed keys instead of bash keys")},
   { N_("help"), HelpCmd, _("help listing")},
   { N_("separator"), EolCmd, _("set command separator")},
};
#define comsize ((int)(sizeof(commands)/sizeof(struct cmdstruct)))

static int Do_a_command(FILE *input, BareosSocket *UA_sock)
{
   unsigned int i;
   int status;
   int found;
   int len;
   char *cmd;

   found = 0;
   status = 1;

   Dmsg1(120, "Command: %s\n", UA_sock->msg);
   if (argc == 0) {
      return 1;
   }

   cmd = argk[0]+1;
   if (*cmd == '#') {                 /* comment */
      return 1;
   }
   len = strlen(cmd);
   for (i=0; i<comsize; i++) {     /* search for command */
      if (bstrncasecmp(cmd,  _(commands[i].key), len)) {
         status = (*commands[i].func)(input, UA_sock);   /* go execute command */
         found = 1;
         break;
      }
   }
   if (!found) {
      PmStrcat(UA_sock->msg, _(": is an invalid command\n"));
      UA_sock->message_length = strlen(UA_sock->msg);
      ConsoleOutput(UA_sock->msg);
   }
   return status;
}

static void ReadAndProcessInput(FILE *input, BareosSocket *UA_sock)
{
   const char *prompt = "*";
   bool at_prompt = false;
   int tty_input = isatty(fileno(input));
   int status;
   btimer_t *tid = NULL;

   while (1) {
      if (at_prompt) {                /* don't prompt multiple times */
         prompt = "";
      } else {
         prompt = "*";
         at_prompt = true;
      }
      if (tty_input) {
         status = GetCmd(input, prompt, UA_sock, 30);
         if (usrbrk() == 1) {
            clrbrk();
         }
         if (usrbrk()) {
            break;
         }
      } else {
         /*
          * Reading input from a file
          */
         int len = SizeofPoolMemory(UA_sock->msg) - 1;
         if (usrbrk()) {
            break;
         }
         if (fgets(UA_sock->msg, len, input) == NULL) {
            status = -1;
         } else {
            ConsoleOutput(UA_sock->msg);     /* echo to terminal */
            StripTrailingJunk(UA_sock->msg);
            UA_sock->message_length = strlen(UA_sock->msg);
            status = 1;
         }
      }
      if (status < 0) {
         break;                       /* error or interrupt */
      } else if (status == 0) {       /* timeout */
         if (bstrcmp(prompt, "*")) {
            tid = StartBsockTimer(UA_sock, timeout);
            UA_sock->fsend(".messages");
            StopBsockTimer(tid);
         } else {
            continue;
         }
      } else {
         at_prompt = false;
         /*
          * @ => internal command for us
          */
         if (UA_sock->msg[0] == '@') {
            ParseArgs(UA_sock->msg, args, &argc, argk, argv, MAX_CMD_ARGS);
            if (!Do_a_command(input, UA_sock)) {
               break;
            }
            continue;
         }
         tid = StartBsockTimer(UA_sock, timeout);
         if (!UA_sock->send()) {      /* send command */
            StopBsockTimer(tid);
            break;                    /* error */
         }
         StopBsockTimer(tid);
      }

      if (bstrcmp(UA_sock->msg, ".quit") || bstrcmp(UA_sock->msg, ".exit")) {
         break;
      }

      tid = StartBsockTimer(UA_sock, timeout);
      while ((status = UA_sock->recv()) >= 0 ||
             ((status == BNET_SIGNAL) && (
              (UA_sock->message_length != BNET_EOD) &&
              (UA_sock->message_length != BNET_MAIN_PROMPT) &&
              (UA_sock->message_length != BNET_SUB_PROMPT)))) {
         if (status == BNET_SIGNAL) {
            if (UA_sock->message_length == BNET_START_RTREE) {
               file_selection = true;
            } else if (UA_sock->message_length == BNET_END_RTREE) {
               file_selection = false;
            }
            continue;
         }

         if (at_prompt) {
            if (!stop) {
               ConsoleOutput("\n");
            }
            at_prompt = false;
         }

         /*
          * Suppress output if running
          * in background or user hit ctl-c
          */
         if (!stop && !usrbrk()) {
            if (UA_sock->msg) {
               ConsoleOutput(UA_sock->msg);
            }
         }
      }
      StopBsockTimer(tid);

      if (usrbrk() > 1) {
         break;
      } else {
         clrbrk();
      }
      if (!stop) {
         fflush(stdout);
      }

      if (IsBnetStop(UA_sock)) {
         break;                       /* error or term */
      } else if (status == BNET_SIGNAL) {
         if (UA_sock->message_length == BNET_SUB_PROMPT) {
            at_prompt = true;
         }
         Dmsg1(100, "Got poll %s\n", BnetSigToAscii(UA_sock));
      }
   }
}


#include <readline/readline.h>
#include <readline/history.h>
#include "lib/edit.h"
#include "lib/tls_openssl.h"
#include "lib/bsignal.h"

/**
 * Get the first keyword of the line
 */
static char *get_first_keyword()
{
   char *ret = NULL;
   int len;
   char *first_space = strchr(rl_line_buffer, ' ');
   if (first_space) {
      len = first_space - rl_line_buffer;
      ret = (char *) malloc((len + 1) * sizeof(char));
      memcpy(ret, rl_line_buffer, len);
      ret[len]=0;
   }
   return ret;
}

/**
 * Return the command before the current point.
 * Set nb to the number of command to skip
 */
static char *get_previous_keyword(int current_point, int nb)
{
   int i, end=-1, start, inquotes=0;
   char *s = NULL;

   while (nb-- >= 0) {
      /*
       * First we look for a space before the current word
       */
      for (i = current_point; i >= 0; i--) {
         if (rl_line_buffer[i] == ' ' || rl_line_buffer[i] == '=') {
            break;
         }
      }

      for (; i >= 0; i--) {
         if (rl_line_buffer[i] != ' ') {
            end = i; /* end of command */
            break;
         }
      }

      if (end == -1) {
         return NULL; /* no end found */
      }

      for (start = end; start > 0; start--) {
         if (rl_line_buffer[start] == '"') {
            inquotes = !inquotes;
         }
         if ((rl_line_buffer[start - 1] == ' ') && inquotes == 0) {
            break;
         }
         current_point = start; /* start of command */
      }
   }

   s = (char *)malloc(end - start + 2);
   memcpy(s, rl_line_buffer + start, end - start + 1);
   s[end - start + 1] = 0;

   //  printf("=======> %i:%i <%s>\n", start, end, s);

   return s;
}

struct ItemList {
   alist list; /* holds the completion list */
};

static ItemList *items = NULL;
void init_items()
{
   if (!items) {
      items = (ItemList*) malloc(sizeof(ItemList));
      items = new(items) ItemList(); /* placement new instead of memset */
   } else {
      items->list.destroy();
      items->list.init();
   }
}

/**
 * Match a regexp and add the result to the items list
 * This function is recursive
 */
static void match_kw(regex_t *preg, const char *what, int len, POOLMEM *&buf)
{
   int rc, size;
   int nmatch = 20;
   regmatch_t pmatch[20];

   if (len <= 0) {
      return;
   }
   rc = regexec(preg, what, nmatch, pmatch, 0);
   if (rc == 0) {
      size = pmatch[1].rm_eo - pmatch[1].rm_so;
      buf = CheckPoolMemorySize(buf, size + 1);
      memcpy(buf, what + pmatch[1].rm_so, size);
      buf[size] = '\0';

      items->list.append(bstrdup(buf));

      /* search for next keyword */
      match_kw(preg, what + pmatch[1].rm_eo, len - pmatch[1].rm_eo, buf);
   }
}

/* fill the items list with the output of the help command */
void GetArguments(const char *what)
{
   regex_t preg;
   POOLMEM *buf;
   int rc;
   init_items();

   rc = regcomp(&preg, "(([a-z_]+=)|([a-z]+)( |$))", REG_EXTENDED);
   if (rc != 0) {
      return;
   }

   buf = GetPoolMemory(PM_MESSAGE);
   UA_sock->fsend(".help item=%s", what);
   while (UA_sock->recv() > 0) {
      StripTrailingJunk(UA_sock->msg);
      match_kw(&preg, UA_sock->msg, UA_sock->message_length, buf);
   }
   FreePoolMemory(buf);
   regfree(&preg);
}

/* retreive a simple list (.pool, .client) and store it into items */
static void GetItems(const char *what)
{
   init_items();

   UA_sock->fsend("%s", what);
   while (UA_sock->recv() > 0) {
      StripTrailingJunk(UA_sock->msg);
      items->list.append(bstrdup(UA_sock->msg));
   }
}

typedef enum
{
   ITEM_ARG,       /* item with simple list like .jobs */
   ITEM_HELP       /* use help item=xxx and detect all arguments */
} cpl_item_t;

static char *item_generator(const char *text, int state,
                            const char *item, cpl_item_t type)
{
  static int list_index, len;
  char *name;

  if (!state)
  {
     list_index = 0;
     len = strlen(text);
     switch(type) {
     case ITEM_ARG:
        GetItems(item);
        break;
     case ITEM_HELP:
        GetArguments(item);
        break;
     }
  }

  while (items && list_index < items->list.size())
  {
     name = (char *)items->list[list_index];
     list_index++;

     if (bstrncmp(name, text, len)) {
        char *ret = (char *) actuallymalloc(strlen(name)+1);
        strcpy(ret, name);
        return ret;
     }
  }

  /* no match */
  return ((char *)NULL);
}

static const char *cpl_item;
static cpl_item_t cpl_type;

static char *cpl_generator(const char *text, int state)
{
   return item_generator(text, state, cpl_item, cpl_type);
}

/* do not use the default filename completion */
static char *dummy_completion_function(const char *text, int state)
{
   return NULL;
}

struct cpl_keywords_t {
   const char *key;
   const char *cmd;
   bool file_selection;
};

static struct cpl_keywords_t cpl_keywords[] = {
   { "pool=", ".pool", false },
   { "nextpool=", ".pool", false },
   { "fileset=", ".fileset", false },
   { "client=", ".client", false },
   { "jobdefs=", ".jobdefs", false },
   { "job=", ".jobs", false },
   { "restore_job=",".jobs type=R", false },
   { "level=", ".level", false },
   { "storage=", ".storage", false },
   { "schedule=", ".schedule", false },
   { "volume=", ".media", false },
   { "oldvolume=", ".media", false },
   { "volstatus=", ".volstatus", false },
   { "catalog=", ".catalogs", false },
   { "message=", ".msgs", false },
   { "profile=", ".profiles", false },
   { "actiononpurge=", ".actiononpurge", false },
   { "ls", ".ls", true },
   { "cd", ".lsdir", true },
   { "add", ".ls", true },
   { "mark", ".ls", true },
   { "m", ".ls", true },
   { "delete", ".lsmark", true },
   { "unmark", ".lsmark", true }
};
#define key_size ((int)(sizeof(cpl_keywords)/sizeof(struct cpl_keywords_t)))

/* Attempt to complete on the contents of TEXT.  START and END bound the
 * region of rl_line_buffer that contains the word to complete.  TEXT is
 * the word to complete.  We can use the entire contents of rl_line_buffer
 * in case we want to do some simple parsing.  Return the array of matches,
 * or NULL if there aren't any.
 */
static char **readline_completion(const char *text, int start, int end)
{
   bool found = false;
   char **matches;
   char *s, *cmd;
   matches = (char **)NULL;

   /* If this word is at the start of the line, then it is a command
    * to complete. Otherwise it is the name of a file in the current
    * directory.
    */
   s = get_previous_keyword(start, 0);
   cmd = get_first_keyword();
   if (s) {
      for (int i = 0; i < key_size; i++) {
         /*
          * See if this keyword is allowed with the current file_selection setting.
          */
         if (cpl_keywords[i].file_selection != file_selection) {
            continue;
         }

         if (Bstrcasecmp(s, cpl_keywords[i].key)) {
            cpl_item = cpl_keywords[i].cmd;
            cpl_type = ITEM_ARG;
            matches = rl_completion_matches(text, cpl_generator);
            found = true;
            break;
         }
      }

      if (!found) { /* try to get help with the first command */
         cpl_item = cmd;
         cpl_type = ITEM_HELP;
         /* do not append space at the end */
         rl_completion_suppress_append = true;
         matches = rl_completion_matches(text, cpl_generator);
      }
      free(s);
   } else { /* nothing on the line, display all commands */
      cpl_item = ".help all";
      cpl_type = ITEM_ARG;
      matches = rl_completion_matches(text, cpl_generator);
   }
   if (cmd) {
      free(cmd);
   }
   return (matches);
}

static char eol = '\0';
static int EolCmd(FILE *input, BareosSocket *UA_sock)
{
   if ((argc > 1) && (strchr("!$%&'()*+,-/:;<>?[]^`{|}~", argk[1][0]) != NULL)) {
      eol = argk[1][0];
   } else if (argc == 1) {
      eol = '\0';
   } else {
      ConsoleOutput(_("Illegal separator character.\n"));
   }
   return 1;
}

/**
 * Return 1 if OK
 *        0 if no input
 *       -1 error (must stop)
 */
int GetCmd(FILE *input, const char *prompt, BareosSocket *sock, int sec)
{
   static char *line = NULL;
   static char *next = NULL;
   static int do_history = 0;
   char *command;

   do_history = 0;
   rl_catch_signals = 0;              /* do it ourselves */

   line = readline((char *)prompt);   /* cast needed for old readlines */
   if (!line) {
      return -1;
   }
   StripTrailingJunk(line);
   command = line;

   /*
    * Split "line" into multiple commands separated by the eol character.
    *   Each part is pointed to by "next" until finally it becomes null.
    */
   if (eol == '\0') {
      next = NULL;
   } else {
      next = strchr(command, eol);
      if (next) {
         *next = '\0';
      }
   }
   if (command != line && isatty(fileno(input))) {
      ConsoleOutputFormat("%s%s\n", prompt, command);
   }

   sock->message_length = PmStrcpy(sock->msg, command);
   if (sock->message_length) {
      do_history++;
   }

   if (!next) {
      if (do_history) {
        add_history(line);
      }
      Actuallyfree(line);       /* allocated by readline() malloc */
      line = NULL;
   }
   return 1;                    /* OK */
}

static int ConsoleUpdateHistory(const char *histfile)
{
   int ret = 0;

   int max_history_length,
       truncate_entries;

   max_history_length = (console_resource)
                       ? console_resource->history_length
                       : 100;
   truncate_entries = max_history_length - history_length;
   if (truncate_entries < 0) {
      truncate_entries = 0;
   }

   if (history_truncate_file(histfile, truncate_entries) == 0) {
      ret = append_history(history_length, histfile);
   } else {
      ret = write_history(histfile);
   }

   return ret;
}

static int ConsoleInitHistory(const char *histfile)
{
   int ret = 0;

   int max_history_length;

   using_history();

   max_history_length = (console_resource)
                       ? console_resource->history_length
                       : 100;
   history_truncate_file(histfile, max_history_length);

   ret = read_history(histfile);

   rl_completion_entry_function = dummy_completion_function;
   rl_attempted_completion_function = readline_completion;
   rl_filename_completion_desired = 0;
   stifle_history(max_history_length);

   return ret;
}

static bool SelectDirector(const char *director, DirectorResource **ret_dir, ConsoleResource **ret_cons)
{
   int numcon=0, numdir=0;
   int i=0, item=0;
   BareosSocket *UA_sock;
   DirectorResource *director_resource = NULL;
   ConsoleResource *console_resource = NULL;

   *ret_cons = NULL;
   *ret_dir = NULL;

  LockRes(my_config);
   numdir = 0;
   foreach_res(director_resource, R_DIRECTOR) {
      numdir++;
   }
   numcon = 0;
   foreach_res(console_resource, R_CONSOLE) {
      numcon++;
   }
   UnlockRes(my_config);

   if (numdir == 1) { /* No choose */
      director_resource = (DirectorResource *)my_config->GetNextRes(R_DIRECTOR, NULL);
   }

   if (director) { /* Command line choice overwrite the no choose option */
      LockRes(my_config);
      foreach_res(director_resource, R_DIRECTOR) {
         if (bstrcmp(director_resource->name(), director)) {
            break;
         }
      }
      UnlockRes(my_config);
      if (!director_resource) { /* Can't find Director used as argument */
         ConsoleOutputFormat(_("Can't find %s in Director list\n"), director);
         return 0;
      }
   }

   if (!director_resource) { /* prompt for director */
      UA_sock = New(BareosSocketTCP);
try_again:
      ConsoleOutput(_("Available Directors:\n"));
      LockRes(my_config);
      numdir = 0;
      foreach_res(director_resource, R_DIRECTOR) {
         ConsoleOutputFormat( _("%2d:  %s at %s:%d\n"), 1+numdir++, director_resource->name(), director_resource->address, director_resource->DIRport);
      }
    UnlockRes(my_config);
    if (GetCmd(stdin, _("Select Director by entering a number: "), UA_sock, 600) < 0) {
         WSACleanup(); /* Cleanup Windows sockets */
         return 0;
      }
      if (!Is_a_number(UA_sock->msg)) {
         ConsoleOutputFormat(_("%s is not a number. You must enter a number between "
                   "1 and %d\n"),
                 UA_sock->msg, numdir);
         goto try_again;
      }
      item = atoi(UA_sock->msg);
      if (item < 0 || item > numdir) {
         ConsoleOutputFormat(_("You must enter a number between 1 and %d\n"), numdir);
         goto try_again;
      }
      delete UA_sock;
      LockRes(my_config);
      for (i=0; i<item; i++) {
         director_resource = (DirectorResource *)my_config->GetNextRes(R_DIRECTOR, (CommonResourceHeader *)director_resource);
      }
      UnlockRes(my_config);
   }

   /*
    * Look for a console linked to this director
    */
   LockRes(my_config);
   for (i=0; i<numcon; i++) {
      console_resource = (ConsoleResource *)my_config->GetNextRes(R_CONSOLE, (CommonResourceHeader *)console_resource);
      if (console_resource->director && bstrcmp(console_resource->director, director_resource->name())) {
         break;
      }
      console_resource = NULL;
   }

   /*
    * Look for the first non-linked console
    */
   if (console_resource == NULL) {
      for (i=0; i<numcon; i++) {
         console_resource = (ConsoleResource *)my_config->GetNextRes(R_CONSOLE, (CommonResourceHeader *)console_resource);
         if (console_resource->director == NULL)
            break;
         console_resource = NULL;
      }
   }

   /*
    * If no console, take first one
    */
   if (!console_resource) {
      console_resource = (ConsoleResource *)my_config->GetNextRes(R_CONSOLE, (CommonResourceHeader *)NULL);
   }
   UnlockRes(my_config);

   *ret_dir = director_resource;
   *ret_cons = console_resource;

   return 1;
}

namespace console {
BareosSocket *ConnectToDirector(JobControlRecord &jcr, utime_t heart_beat, char *errmsg, int errmsg_len)
{
  BareosSocketTCP *UA_sock = New(BareosSocketTCP);
  if (!UA_sock->connect(NULL, 5, 15, heart_beat, "Director daemon", director_resource->address, NULL,
                        director_resource->DIRport, false)) {
    delete UA_sock;
    TerminateConsole(0);
    return nullptr;
  }
  jcr.dir_bsock = UA_sock;

  const char *name;
  s_password *password = NULL;

  TlsResource *local_tls_resource;
  if (console_resource) {
    name = console_resource->name();
    ASSERT(console_resource->password.encoding == p_encoding_md5);
    password          = &console_resource->password;
    local_tls_resource = console_resource;
  } else { /* default console */
    name = "*UserAgent*";
    ASSERT(director_resource->password.encoding == p_encoding_md5);
    password          = &director_resource->password;
    local_tls_resource = director_resource;
  }

  std::string qualified_resource_name;
  if (!my_config->GetQualifiedResourceNameTypeConverter()->ResourceToString(name, my_config->r_own_,
                                                                            qualified_resource_name)) {
    ConsoleOutput("Could not generate qualified resource name\n");
    TerminateConsole(0);
    return nullptr;
  }

  if (!UA_sock->DoTlsHandshake(TlsConfigBase::BNET_TLS_AUTO, local_tls_resource, false,
                               qualified_resource_name.c_str(), password->value, &jcr)) {
    ConsoleOutput(errmsg);
    TerminateConsole(0);
    return nullptr;
  }

  if (!UA_sock->AuthenticateWithDirector(&jcr, name, *password, errmsg, errmsg_len, director_resource)) {
    ConsoleOutput(errmsg);
    TerminateConsole(0);
    return nullptr;
  }
  return UA_sock;
}
} /* namespace console */
/*
 * Main Bareos Console -- User Interface Program
 */
int main(int argc, char *argv[])
{
   int ch;
   int errmsg_len;
   char *director = NULL;
   char errmsg[1024];
   bool list_directors = false;
   bool no_signals = false;
   bool test_config = false;
   bool export_config = false;
   bool export_config_schema = false;
   JobControlRecord jcr;
   PoolMem history_file;
   utime_t heart_beat;

   errmsg_len = sizeof(errmsg);
   setlocale(LC_ALL, "");
   bindtextdomain("bareos", LOCALEDIR);
   textdomain("bareos");

   InitStackDump();
   LmgrInitThread();
   MyNameIs(argc, argv, "bconsole");
   InitMsg(NULL, NULL);
   working_directory = "/tmp";
   args = GetPoolMemory(PM_FNAME);

   while ((ch = getopt(argc, argv, "D:lc:d:nstu:x:?")) != -1) {
      switch (ch) {
      case 'D':                    /* Director */
         if (director) {
            free(director);
         }
         director = bstrdup(optarg);
         break;

      case 'l':
         list_directors = true;
         test_config = true;
         break;

      case 'c':                    /* configuration file */
         if (configfile != NULL) {
            free(configfile);
         }
         configfile = bstrdup(optarg);
         break;

      case 'd':
         if (*optarg == 't') {
            dbg_timestamp = true;
         } else {
            debug_level = atoi(optarg);
            if (debug_level <= 0) {
               debug_level = 1;
            }
         }
         break;

      case 's':                    /* turn off signals */
         no_signals = true;
         break;

      case 't':
         test_config = true;
         break;

      case 'u':
         timeout = atoi(optarg);
         break;

      case 'x':                    /* export configuration/schema and exit */
         if (*optarg == 's') {
            export_config_schema = true;
         } else if (*optarg == 'c') {
            export_config = true;
         } else {
            usage();
         }
         break;

      case '?':
      default:
         usage();
         exit(1);
      }
   }
   argc -= optind;
   argv += optind;

   if (!no_signals) {
      InitSignals(TerminateConsole);
   }

#if !defined(HAVE_WIN32)
   /* Override Bareos default signals */
   signal(SIGQUIT, SIG_IGN);
   signal(SIGTSTP, GotSigstop);
   signal(SIGCONT, GotSigcontinue);
   signal(SIGTTIN, GotSigtin);
   signal(SIGTTOU, GotSigtout);
   trapctlc();
#endif

   OSDependentInit();

   if (argc) {
      usage();
      exit(1);
   }

   if (export_config_schema) {
      PoolMem buffer;

      my_config = InitConsConfig(configfile, M_ERROR_TERM);
      PrintConfigSchemaJson(buffer);
      printf("%s\n", buffer.c_str());
      exit(0);
   }

   my_config = InitConsConfig(configfile, M_ERROR_TERM);
   my_config->ParseConfig();

   if (export_config) {
      my_config->DumpResources(PrintMessage, NULL);
      exit(0);
   }

   if (InitCrypto() != 0) {
      Emsg0(M_ERROR_TERM, 0, _("Cryptography library initialization failed.\n"));
   }

   if (!CheckResources()) {
      Emsg1(M_ERROR_TERM, 0, _("Please correct configuration file: %s\n"), my_config->get_base_config_path().c_str());
   }

   ConInit(stdin);

   if (list_directors) {
      LockRes(my_config);
      foreach_res(director_resource, R_DIRECTOR) {
         ConsoleOutputFormat("%s\n", director_resource->name());
      }
      UnlockRes(my_config);
   }

   if (test_config) {
      TerminateConsole(0);
      exit(0);
   }

   memset(&jcr, 0, sizeof(jcr));

   (void)WSA_Init(); /* Initialize Windows sockets */

   StartWatchdog(); /* Start socket watchdog */

   if (!SelectDirector(director, &director_resource, &console_resource)) {
      return 1;
   }

   ConsoleOutputFormat(_("Connecting to Director %s:%d\n"), director_resource->address,director_resource->DIRport);

   if (director_resource->heartbeat_interval) {
      heart_beat = director_resource->heartbeat_interval;
   } else if (console_resource) {
      heart_beat = console_resource->heartbeat_interval;
   } else {
      heart_beat = 0;
   }

   UA_sock = ConnectToDirector(jcr, heart_beat, errmsg, errmsg_len);
   if (!UA_sock) { return 1; }

   ConsoleOutput(errmsg);

#if defined(HAVE_PAM)
   if (console_resource) { /* not for root console */
      if (director_resource && director_resource->UsePamAuthentication_) {
         if (!ConsolePamAuthenticate(stdin, UA_sock)) {
            TerminateConsole(0);
            return 1;
         }
      }
   }
#endif /* HAVE_PAM */

   Dmsg0(40, "Opened connection with Director daemon\n");

   ConsoleOutput(_("\nEnter a period to cancel a command.\n"));

#if defined(HAVE_WIN32)
   char *env = getenv("USERPROFILE");
#else
   char *env = getenv("HOME");
#endif

   /*
    * Run commands in ~/.bconsolerc if any
    */
   if (env) {
      FILE *fp;

      PmStrcpy(UA_sock->msg, env);
      PmStrcat(UA_sock->msg, "/.bconsolerc");
      fp = fopen(UA_sock->msg, "rb");
      if (fp) {
         ReadAndProcessInput(fp, UA_sock);
         fclose(fp);
      }
   }

   if (me && me->history_file) {
      PmStrcpy(history_file, me->history_file);
         ConsoleInitHistory(history_file.c_str());
   } else {
      if (env) {
         PmStrcpy(history_file, env);
         PmStrcat(history_file, "/.bconsole_history");
         ConsoleInitHistory(history_file.c_str());
      } else {
         PmStrcpy(history_file, "");
      }
   }

   ReadAndProcessInput(stdin, UA_sock);

   if (UA_sock) {
      UA_sock->signal(BNET_TERMINATE); /* send EOF */
      UA_sock->close();
   }

   if (history_file.size()) {
      ConsoleUpdateHistory(history_file.c_str());
   }

   TerminateConsole(0);
   return 0;
}

static void TerminateConsole(int sig)
{
   static bool already_here = false;

   if (already_here) { /* avoid recursive temination problems */
      exit(1);
   }
   already_here = true;
   StopWatchdog();
   delete my_config;
   my_config = NULL;
   CleanupCrypto();
   FreePoolMemory(args);
   ConTerm();
   WSACleanup(); /* Cleanup Windows sockets */
   LmgrCleanupMain();

   if (sig != 0) {
      exit(1);
   }
   return;
}

static int CheckResources()
{
   bool OK = true;
   DirectorResource *director;

   LockRes(my_config);

   numdir = 0;
   foreach_res(director, R_DIRECTOR) {
      numdir++;
   }

   if (numdir == 0) {
      const std::string &configfile = my_config->get_base_config_path();
      Emsg1(M_FATAL, 0, _("No Director resource defined in %s\n"
                          "Without that I don't how to speak to the Director :-(\n"), configfile.c_str());
      OK = false;
   }

   me = (ConsoleResource *)my_config->GetNextRes(R_CONSOLE, NULL);

   UnlockRes(my_config);

   return OK;
}

/* @version */
static int Versioncmd(FILE *input, BareosSocket *UA_sock)
{
   ConsoleOutputFormat("Version: " VERSION " (" BDATE ") %s %s %s\n",
      HOST_OS, DISTNAME, DISTVER);
   return 1;
}

/* @input <input-filename> */
static int InputCmd(FILE *input, BareosSocket *UA_sock)
{
   FILE *fd;

   if (argc > 2) {
      ConsoleOutput(_("Too many arguments on input command.\n"));
      return 1;
   }
   if (argc == 1) {
      ConsoleOutput(_("First argument to input command must be a filename.\n"));
      return 1;
   }
   fd = fopen(argk[1], "rb");
   if (!fd) {
      BErrNo be;
      ConsoleOutputFormat(_("Cannot open file %s for input. ERR=%s\n"),
         argk[1], be.bstrerror());
      return 1;
   }
   ReadAndProcessInput(fd, UA_sock);
   fclose(fd);
   return 1;
}

/* @tee <output-filename> */
/* Send output to both terminal and specified file */
static int TeeCmd(FILE *input, BareosSocket *UA_sock)
{
   EnableTeeOut();
   return DoOutputcmd(input, UA_sock);
}

/* @output <output-filename> */
/* Send output to specified "file" */
static int OutputCmd(FILE *input, BareosSocket *UA_sock)
{
   DisableTeeOut();
   return DoOutputcmd(input, UA_sock);
}

static int DoOutputcmd(FILE *input, BareosSocket *UA_sock)
{
   FILE *file;
   const char *mode = "a+b";

   if (argc > 3) {
      ConsoleOutput(_("Too many arguments on output/tee command.\n"));
      return 1;
   }
   if (argc == 1) {
      CloseTeeFile();
      return 1;
   }
   if (argc == 3) {
      mode = argk[2];
   }
   file = fopen(argk[1], mode);
   if (!file) {
      BErrNo be;
      ConsoleOutputFormat(_("Cannot open file %s for output. ERR=%s\n"),
         argk[1], be.bstrerror(errno));
      return 1;
   }
   SetTeeFile(file);
   return 1;
}

/**
 * @exec "some-command" [wait-seconds]
*/
static int ExecCmd(FILE *input, BareosSocket *UA_sock)
{
   Bpipe *bpipe;
   char line[5000];
   int status;
   int wait = 0;

   if (argc > 3) {
      ConsoleOutput(_("Too many arguments. Enclose command in double quotes.\n"));
      return 1;
   }
   if (argc == 3) {
      wait = atoi(argk[2]);
   }
   bpipe = OpenBpipe(argk[1], wait, "r");
   if (!bpipe) {
      BErrNo be;
      ConsoleOutputFormat(_("Cannot popen(\"%s\", \"r\"): ERR=%s\n"),
         argk[1], be.bstrerror(errno));
      return 1;
   }

   while (fgets(line, sizeof(line), bpipe->rfd)) {
      ConsoleOutputFormat("%s", line);
   }
   status = CloseBpipe(bpipe);
   if (status != 0) {
      BErrNo be;
      be.SetErrno(status);
     ConsoleOutputFormat(_("Autochanger error: ERR=%s\n"), be.bstrerror());
   }
   return 1;
}

/* @echo xxx yyy */
static int EchoCmd(FILE *input, BareosSocket *UA_sock)
{
   for (int i=1; i < argc; i++) {
      ConsoleOutputFormat("%s ", argk[i]);
   }
   ConsoleOutput("\n");
   return 1;
}

/* @quit */
static int QuitCmd(FILE *input, BareosSocket *UA_sock)
{
   return 0;
}

/* @help */
static int HelpCmd(FILE *input, BareosSocket *UA_sock)
{
   int i;
   for (i=0; i<comsize; i++) {
      ConsoleOutputFormat("  %-10s %s\n", commands[i].key, commands[i].help);
   }
   return 1;
}

/* @sleep secs */
static int SleepCmd(FILE *input, BareosSocket *UA_sock)
{
   if (argc > 1) {
      sleep(atoi(argk[1]));
   }
   return 1;
}

/* @time */
static int TimeCmd(FILE *input, BareosSocket *UA_sock)
{
   char sdt[50];

   bstrftimes(sdt, sizeof(sdt), time(NULL));
   ConsoleOutputFormat("%s\n", sdt);
   return 1;
}<|MERGE_RESOLUTION|>--- conflicted
+++ resolved
@@ -30,14 +30,11 @@
 
 #include "include/bareos.h"
 #include "console/console_conf.h"
-<<<<<<< HEAD
-=======
 #include "console/console_globals.h"
 #if defined(HAVE_PAM)
 #include "console/auth_pam.h"
 #endif
 #include "console/console_output.h"
->>>>>>> a3b1b9c4
 #include "include/jcr.h"
 #include "lib/bnet.h"
 #include "lib/qualified_resource_name_type_converter.h"
@@ -50,7 +47,7 @@
 #define usrbrk() 0
 
 #if defined(HAVE_WIN32)
-#define isatty(fd) (fd == 0)
+#define isatty(fd) (fd==0)
 #endif
 
 using namespace console;
@@ -422,8 +419,8 @@
       items = new(items) ItemList(); /* placement new instead of memset */
    } else {
       items->list.destroy();
-      items->list.init();
-   }
+   items->list.init();
+}
 }
 
 /**
@@ -623,7 +620,7 @@
          matches = rl_completion_matches(text, cpl_generator);
       }
       free(s);
-   } else { /* nothing on the line, display all commands */
+   } else {                     /* nothing on the line, display all commands */
       cpl_item = ".help all";
       cpl_type = ITEM_ARG;
       matches = rl_completion_matches(text, cpl_generator);
@@ -769,11 +766,11 @@
    }
    UnlockRes(my_config);
 
-   if (numdir == 1) { /* No choose */
+   if (numdir == 1) {           /* No choose */
       director_resource = (DirectorResource *)my_config->GetNextRes(R_DIRECTOR, NULL);
    }
 
-   if (director) { /* Command line choice overwrite the no choose option */
+   if (director) {    /* Command line choice overwrite the no choose option */
       LockRes(my_config);
       foreach_res(director_resource, R_DIRECTOR) {
          if (bstrcmp(director_resource->name(), director)) {
@@ -798,7 +795,7 @@
       }
     UnlockRes(my_config);
     if (GetCmd(stdin, _("Select Director by entering a number: "), UA_sock, 600) < 0) {
-         WSACleanup(); /* Cleanup Windows sockets */
+         WSACleanup();               /* Cleanup Windows sockets */
          return 0;
       }
       if (!Is_a_number(UA_sock->msg)) {
@@ -892,22 +889,22 @@
     ConsoleOutput("Could not generate qualified resource name\n");
     TerminateConsole(0);
     return nullptr;
-  }
+      }
 
   if (!UA_sock->DoTlsHandshake(TlsConfigBase::BNET_TLS_AUTO, local_tls_resource, false,
                                qualified_resource_name.c_str(), password->value, &jcr)) {
     ConsoleOutput(errmsg);
     TerminateConsole(0);
     return nullptr;
-  }
+   }
 
   if (!UA_sock->AuthenticateWithDirector(&jcr, name, *password, errmsg, errmsg_len, director_resource)) {
     ConsoleOutput(errmsg);
     TerminateConsole(0);
     return nullptr;
-  }
+      }
   return UA_sock;
-}
+   }
 } /* namespace console */
 /*
  * Main Bareos Console -- User Interface Program
@@ -1048,7 +1045,7 @@
       Emsg1(M_ERROR_TERM, 0, _("Please correct configuration file: %s\n"), my_config->get_base_config_path().c_str());
    }
 
-   ConInit(stdin);
+      ConInit(stdin);
 
    if (list_directors) {
       LockRes(my_config);
@@ -1065,9 +1062,9 @@
 
    memset(&jcr, 0, sizeof(jcr));
 
-   (void)WSA_Init(); /* Initialize Windows sockets */
-
-   StartWatchdog(); /* Start socket watchdog */
+   (void)WSA_Init();                        /* Initialize Windows sockets */
+
+   StartWatchdog();                        /* Start socket watchdog */
 
    if (!SelectDirector(director, &director_resource, &console_resource)) {
       return 1;
@@ -1092,9 +1089,9 @@
    if (console_resource) { /* not for root console */
       if (director_resource && director_resource->UsePamAuthentication_) {
          if (!ConsolePamAuthenticate(stdin, UA_sock)) {
-            TerminateConsole(0);
-            return 1;
-         }
+      TerminateConsole(0);
+      return 1;
+   }
       }
    }
 #endif /* HAVE_PAM */
@@ -1126,7 +1123,7 @@
 
    if (me && me->history_file) {
       PmStrcpy(history_file, me->history_file);
-         ConsoleInitHistory(history_file.c_str());
+      ConsoleInitHistory(history_file.c_str());
    } else {
       if (env) {
          PmStrcpy(history_file, env);
@@ -1156,7 +1153,7 @@
 {
    static bool already_here = false;
 
-   if (already_here) { /* avoid recursive temination problems */
+   if (already_here) {                /* avoid recursive temination problems */
       exit(1);
    }
    already_here = true;
@@ -1165,8 +1162,8 @@
    my_config = NULL;
    CleanupCrypto();
    FreePoolMemory(args);
-   ConTerm();
-   WSACleanup(); /* Cleanup Windows sockets */
+      ConTerm();
+   WSACleanup();               /* Cleanup Windows sockets */
    LmgrCleanupMain();
 
    if (sig != 0) {
@@ -1357,4 +1354,4 @@
    bstrftimes(sdt, sizeof(sdt), time(NULL));
    ConsoleOutputFormat("%s\n", sdt);
    return 1;
-}+}
