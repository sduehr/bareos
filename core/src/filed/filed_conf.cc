--- conflicted
+++ resolved
@@ -399,16 +399,6 @@
         res->res_dir.tls_cert_.allowed_certificate_common_names_->destroy();
         free(res->res_dir.tls_cert_.allowed_certificate_common_names_);
       }
-<<<<<<< HEAD
-      if (res->res_dir.tls_cert.CaCertfile) { delete res->res_dir.tls_cert.CaCertfile; }
-      if (res->res_dir.tls_cert.CaCertdir) { delete res->res_dir.tls_cert.CaCertdir; }
-      if (res->res_dir.tls_cert.crlfile) { delete res->res_dir.tls_cert.crlfile; }
-      if (res->res_dir.tls_cert.certfile) { delete res->res_dir.tls_cert.certfile; }
-      if (res->res_dir.tls_cert.keyfile) { delete res->res_dir.tls_cert.keyfile; }
-      if (res->res_dir.tls_cert.cipherlist) { delete res->res_dir.tls_cert.cipherlist; }
-      if (res->res_dir.tls_cert.dhfile) { delete res->res_dir.tls_cert.dhfile; }
-      if (res->res_dir.tls_cert.pem_message) { delete res->res_dir.tls_cert.pem_message; }
-=======
       if (res->res_dir.tls_cert_.ca_certfile_) { delete res->res_dir.tls_cert_.ca_certfile_; }
       if (res->res_dir.tls_cert_.ca_certdir_) { delete res->res_dir.tls_cert_.ca_certdir_; }
       if (res->res_dir.tls_cert_.crlfile_) { delete res->res_dir.tls_cert_.crlfile_; }
@@ -417,7 +407,6 @@
       if (res->res_dir.cipherlist_) { delete res->res_dir.cipherlist_; }
       if (res->res_dir.tls_cert_.dhfile_) { delete res->res_dir.tls_cert_.dhfile_; }
       if (res->res_dir.tls_cert_.pem_message_) { delete res->res_dir.tls_cert_.pem_message_; }
->>>>>>> 79716704
       break;
     case R_CLIENT:
       if (res->res_client.working_directory) { free(res->res_client.working_directory); }
@@ -455,16 +444,6 @@
         res->res_client.tls_cert_.allowed_certificate_common_names_->destroy();
         free(res->res_client.tls_cert_.allowed_certificate_common_names_);
       }
-<<<<<<< HEAD
-      if (res->res_client.tls_cert.CaCertfile) { delete res->res_client.tls_cert.CaCertfile; }
-      if (res->res_client.tls_cert.CaCertdir) { delete res->res_client.tls_cert.CaCertdir; }
-      if (res->res_client.tls_cert.crlfile) { delete res->res_client.tls_cert.crlfile; }
-      if (res->res_client.tls_cert.certfile) { delete res->res_client.tls_cert.certfile; }
-      if (res->res_client.tls_cert.keyfile) { delete res->res_client.tls_cert.keyfile; }
-      if (res->res_client.tls_cert.cipherlist) { delete res->res_client.tls_cert.cipherlist; }
-      if (res->res_client.tls_cert.dhfile) { delete res->res_client.tls_cert.dhfile; }
-      if (res->res_client.tls_cert.pem_message) { delete res->res_client.tls_cert.pem_message; }
-=======
       if (res->res_client.tls_cert_.ca_certfile_) { delete res->res_client.tls_cert_.ca_certfile_; }
       if (res->res_client.tls_cert_.ca_certdir_) { delete res->res_client.tls_cert_.ca_certdir_; }
       if (res->res_client.tls_cert_.crlfile_) { delete res->res_client.tls_cert_.crlfile_; }
@@ -473,7 +452,6 @@
       if (res->res_client.cipherlist_) { delete res->res_client.cipherlist_; }
       if (res->res_client.tls_cert_.dhfile_) { delete res->res_client.tls_cert_.dhfile_; }
       if (res->res_client.tls_cert_.pem_message_) { delete res->res_client.tls_cert_.pem_message_; }
->>>>>>> 79716704
       break;
     case R_MSGS:
       if (res->res_msgs.mail_cmd) { free(res->res_msgs.mail_cmd); }
