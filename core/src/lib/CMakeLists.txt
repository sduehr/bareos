--- conflicted
+++ resolved
@@ -17,33 +17,19 @@
 #   Foundation, Inc., 51 Franklin Street, Fifth Floor, Boston, MA
 #   02110-1301, USA.
 
-<<<<<<< HEAD
-include_directories(
-   ${OPENSSL_INCLUDE_DIRS}
-   ${PTHREAD_INCLUDE_DIRS}
-   ${FASTLZ_INCLUDE_DIRS}
-   ${ZLIB_INCLUDE_DIRS}
-   ${ACL_INCLUDE_DIRS}
-   ${LZO2_INCLUDE_DIRS}
-   ${CAP_INCLUDE_DIRS}
-   ${WRAP_INCLUDE_DIRS}
-   )
-
-=======
->>>>>>> a3b1b9c4
 set(INCLUDE_FILES ../include/baconfig.h ../include/bareos.h
-		../include/bc_types.h ../include/config.h
-		../include/jcr.h ../include/version.h
-		address_conf.h alist.h attr.h base64.h berrno.h
-		bits.h bpipe.h breg.h bregex.h bsock.h
-      bsock_tcp.h btime.h btimers.h cbuf.h
-		crypto.h crypto_cache.h devlock.h dlist.h fnmatch.h
-		guid_to_name.h htable.h ini.h lex.h lib.h lockmgr.h
-		md5.h mem_pool.h message.h mntent_cache.h ordered_cbuf.h parse_conf.h
-      plugins.h qualified_resource_name_type_converter.h queue.h rblist.h
-      runscript.h rwlock.h scsi_crypto.h scsi_lli.h scsi_tapealert.h sellist.h
-		serial.h sha1.h smartall.h status.h tls.h tls_conf.h tree.h var.h
-		watchdog.h workq.h)
+   ../include/bc_types.h ../include/config.h
+   ../include/jcr.h ../include/version.h
+   address_conf.h alist.h attr.h base64.h berrno.h
+   bits.h bpipe.h breg.h bregex.h bsock.h
+   bsock_tcp.h btime.h btimers.h cbuf.h
+   crypto.h crypto_cache.h devlock.h dlist.h fnmatch.h
+   guid_to_name.h htable.h ini.h lex.h lib.h lockmgr.h
+   md5.h mem_pool.h message.h mntent_cache.h ordered_cbuf.h parse_conf.h
+   plugins.h qualified_resource_name_type_converter.h queue.h rblist.h
+   runscript.h rwlock.h scsi_crypto.h scsi_lli.h scsi_tapealert.h sellist.h
+   serial.h sha1.h smartall.h status.h tls.h tls_conf.h tree.h var.h
+   watchdog.h workq.h)
 
 INSTALL(FILES ${INCLUDE_FILES} DESTINATION ${includedir})
 
@@ -103,12 +89,3 @@
 IF(HAVE_WIN32)
    set_target_properties(bareos PROPERTIES DEFINE_SYMBOL "BUILDING_DLL")
 ENDIF()
-
-<<<<<<< HEAD
-INSTALL(FILES ${INCLUDE_FILES} DESTINATION ${includedir})
-
-=======
-IF(NOT HAVE_WIN32 AND GTEST_FOUND)
-   add_subdirectory(unittests)
-ENDIF()
->>>>>>> a3b1b9c4
