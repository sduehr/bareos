/*
   BAREOS® - Backup Archiving REcovery Open Sourced

   Copyright (C) 2000-2012 Free Software Foundation Europe e.V.
   Copyright (C) 2011-2016 Planets Communications B.V.
   Copyright (C) 2013-2017 Bareos GmbH & Co. KG

   This program is Free Software; you can redistribute it and/or
   modify it under the terms of version three of the GNU Affero General Public
   License as published by the Free Software Foundation and included
   in the file LICENSE.

   This program is distributed in the hope that it will be useful, but
   WITHOUT ANY WARRANTY; without even the implied warranty of
   MERCHANTABILITY or FITNESS FOR A PARTICULAR PURPOSE. See the GNU
   Affero General Public License for more details.

   You should have received a copy of the GNU Affero General Public License
   along with this program; if not, write to the Free Software
   Foundation, Inc., 51 Franklin Street, Fifth Floor, Boston, MA
   02110-1301, USA.
*/
/*
 * Kern Sibbald, March 2000
 */
/**
 * @file
 * BAREOS Catalog Database Create record interface routines
 */

#include "bareos.h"

static const int dbglevel = 100;

#if HAVE_SQLITE3 || HAVE_MYSQL || HAVE_POSTGRESQL || HAVE_INGRES || HAVE_DBI

#include "cats.h"

/* -----------------------------------------------------------------------
 *
 *   Generic Routines (or almost generic)
 *
 * -----------------------------------------------------------------------
 */

/**
 * Forward referenced subroutines
 */

/**
 * Create a new record for the Job
 * Returns: false on failure
 *          true  on success
 */
bool B_DB::create_job_record(JCR *jcr, JOB_DBR *jr)
{
   bool retval = false;;
   POOL_MEM buf;
   char dt[MAX_TIME_LENGTH];
   time_t stime;
   int len;
   utime_t JobTDate;
   char ed1[30], ed2[30];
   char esc_ujobname[MAX_ESCAPE_NAME_LENGTH];
   char esc_jobname[MAX_ESCAPE_NAME_LENGTH];

   db_lock(this);

   stime = jr->SchedTime;
   ASSERT(stime != 0);

   bstrutime(dt, sizeof(dt), stime);
   JobTDate = (utime_t)stime;

   len = strlen(jcr->comment);  /* TODO: use jr instead of jcr to get comment */
   buf.check_size(len * 2 + 1);

   escape_string(jcr, buf.c_str(), jcr->comment, len);
   escape_string(jcr, esc_ujobname, jr->Job, strlen(jr->Job));
   escape_string(jcr, esc_jobname, jr->Name, strlen(jr->Name));

   /*
    * Must create it
    */
   Mmsg(cmd,
        "INSERT INTO Job (Job,Name,Type,Level,JobStatus,SchedTime,JobTDate,"
        "ClientId,Comment) "
        "VALUES ('%s','%s','%c','%c','%c','%s',%s,%s,'%s')",
        esc_ujobname, esc_jobname, (char)(jr->JobType), (char)(jr->JobLevel),
        (char)(jr->JobStatus), dt, edit_uint64(JobTDate, ed1),
        edit_int64(jr->ClientId, ed2), buf.c_str());

   jr->JobId = sql_insert_autokey_record(cmd, NT_("Job"));
   if (jr->JobId == 0) {
      Mmsg2(errmsg, _("Create DB Job record %s failed. ERR=%s\n"), cmd, sql_strerror());
   } else {
      retval = true;
   }
   db_unlock(this);

   return retval;
}

/**
 * Create a JobMedia record for medium used this job
 * Returns: false on failure
 *          true  on success
 */
bool B_DB::create_jobmedia_record(JCR *jcr, JOBMEDIA_DBR *jm)
{
   bool retval = false;
   int count;
   char ed1[50], ed2[50], ed3[50];

   db_lock(this);

   /*
    * Now get count for VolIndex
    */
   Mmsg(cmd,
        "SELECT count(*) from JobMedia WHERE JobId=%s",
        edit_int64(jm->JobId, ed1));
   count = get_sql_record_max(jcr);
   if (count < 0) {
      count = 0;
   }
   count++;

   Mmsg(cmd,
        "INSERT INTO JobMedia (JobId,MediaId,FirstIndex,LastIndex,"
        "StartFile,EndFile,StartBlock,EndBlock,VolIndex,JobBytes) "
        "VALUES (%s,%s,%u,%u,%u,%u,%u,%u,%u,%s)",
        edit_int64(jm->JobId, ed1),
        edit_int64(jm->MediaId, ed2),
        jm->FirstIndex, jm->LastIndex,
        jm->StartFile, jm->EndFile,
        jm->StartBlock, jm->EndBlock,
        count,
        edit_uint64(jm->JobBytes, ed3));
   Dmsg0(300, cmd);
   if (!INSERT_DB(jcr, cmd)) {
      Mmsg2(errmsg, _("Create JobMedia record %s failed: ERR=%s\n"), cmd, sql_strerror());
   } else {
      /*
       * Worked, now update the Media record with the EndFile and EndBlock
       */
      Mmsg(cmd,
           "UPDATE Media SET EndFile=%u, EndBlock=%u WHERE MediaId=%u",
           jm->EndFile, jm->EndBlock, jm->MediaId);
      if (!UPDATE_DB(jcr, cmd)) {
         Mmsg2(errmsg, _("Update Media record %s failed: ERR=%s\n"), cmd, sql_strerror());
      } else {
         retval = true;
      }
   }
   db_unlock(this);
   Dmsg0(300, "Return from JobMedia\n");
   return retval;
}

/**
 * Create Unique Pool record
 * Returns: false on failure
 *          true  on success
 */
bool B_DB::create_pool_record(JCR *jcr, POOL_DBR *pr)
{
   bool retval = false;
   char ed1[30], ed2[30], ed3[50], ed4[50], ed5[50];
   char esc_poolname[MAX_ESCAPE_NAME_LENGTH];
   char esc_lf[MAX_ESCAPE_NAME_LENGTH];
   int num_rows;

   Dmsg0(200, "In create pool\n");
   db_lock(this);
   escape_string(jcr, esc_poolname, pr->Name, strlen(pr->Name));
   escape_string(jcr, esc_lf, pr->LabelFormat, strlen(pr->LabelFormat));
   Mmsg(cmd, "SELECT PoolId,Name FROM Pool WHERE Name='%s'", esc_poolname);
   Dmsg1(200, "selectpool: %s\n", cmd);

   if (QUERY_DB(jcr, cmd)) {
      num_rows = sql_num_rows();
      if (num_rows > 0) {
         Mmsg1(errmsg, _("pool record %s already exists\n"), pr->Name);
         sql_free_result();
         goto bail_out;
      }
      sql_free_result();
   }

   /*
    * Must create it
    */
   Mmsg(cmd,
        "INSERT INTO Pool (Name,NumVols,MaxVols,UseOnce,UseCatalog,"
        "AcceptAnyVolume,AutoPrune,Recycle,VolRetention,VolUseDuration,"
        "MaxVolJobs,MaxVolFiles,MaxVolBytes,PoolType,LabelType,LabelFormat,"
        "RecyclePoolId,ScratchPoolId,ActionOnPurge,MinBlocksize,MaxBlocksize) "
        "VALUES ('%s',%u,%u,%d,%d,%d,%d,%d,%s,%s,%u,%u,%s,'%s',%d,'%s',%s,%s,%d,%d,%d)",
        esc_poolname,
        pr->NumVols, pr->MaxVols,
        pr->UseOnce, pr->UseCatalog,
        pr->AcceptAnyVolume,
        pr->AutoPrune, pr->Recycle,
        edit_uint64(pr->VolRetention, ed1),
        edit_uint64(pr->VolUseDuration, ed2),
        pr->MaxVolJobs, pr->MaxVolFiles,
        edit_uint64(pr->MaxVolBytes, ed3),
        pr->PoolType, pr->LabelType, esc_lf,
        edit_int64(pr->RecyclePoolId,ed4),
        edit_int64(pr->ScratchPoolId,ed5),
        pr->ActionOnPurge,
        pr->MinBlocksize,
        pr->MaxBlocksize);
   Dmsg1(200, "Create Pool: %s\n", cmd);
   pr->PoolId = sql_insert_autokey_record(cmd, NT_("Pool"));
   if (pr->PoolId == 0) {
      Mmsg2(errmsg, _("Create db Pool record %s failed: ERR=%s\n"), cmd, sql_strerror());
   } else {
      retval = true;
   }

bail_out:
   db_unlock(this);
   Dmsg0(500, "Create Pool: done\n");
   return retval;
}

/**
 * Create Unique Device record
 * Returns: false on failure
 *          true  on success
 */
bool B_DB::create_device_record(JCR *jcr, DEVICE_DBR *dr)
{
   bool retval = false;
   SQL_ROW row;
   char ed1[30], ed2[30];
   char esc[MAX_ESCAPE_NAME_LENGTH];
   int num_rows;

   Dmsg0(200, "In create Device\n");
   db_lock(this);
   escape_string(jcr, esc, dr->Name, strlen(dr->Name));
   Mmsg(cmd,
        "SELECT DeviceId,Name FROM Device WHERE Name='%s' AND StorageId = %s",
        esc, edit_int64(dr->StorageId, ed1));
   Dmsg1(200, "selectdevice: %s\n", cmd);

   if (QUERY_DB(jcr, cmd)) {
      num_rows = sql_num_rows();

      /*
       * If more than one, report error, but return first row
       */
      if (num_rows > 1) {
         Mmsg1(errmsg, _("More than one Device!: %d\n"), num_rows);
         Jmsg(jcr, M_ERROR, 0, "%s", errmsg);
      }
      if (num_rows >= 1) {
         if ((row = sql_fetch_row()) == NULL) {
            Mmsg1(errmsg, _("error fetching Device row: %s\n"), sql_strerror());
            Jmsg(jcr, M_ERROR, 0, "%s", errmsg);
            sql_free_result();
            goto bail_out;
         }
         dr->DeviceId = str_to_int64(row[0]);
         if (row[1]) {
            bstrncpy(dr->Name, row[1], sizeof(dr->Name));
         } else {
            dr->Name[0] = 0;         /* no name */
         }
         sql_free_result();
         retval = true;
         goto bail_out;
      }
      sql_free_result();
   }

   /*
    * Must create it
    */
   Mmsg(cmd,
        "INSERT INTO Device (Name,MediaTypeId,StorageId) VALUES ('%s',%s,%s)",
        esc,
        edit_uint64(dr->MediaTypeId, ed1),
        edit_int64(dr->StorageId, ed2));
   Dmsg1(200, "Create Device: %s\n", cmd);
   dr->DeviceId = sql_insert_autokey_record(cmd, NT_("Device"));
   if (dr->DeviceId == 0) {
      Mmsg2(errmsg, _("Create db Device record %s failed: ERR=%s\n"), cmd, sql_strerror());
   } else {
      retval = true;
   }

bail_out:
   db_unlock(this);
   return retval;
}

/**
 * Create a Unique record for Storage -- no duplicates
 * Returns: false on failure
 *          true  on success with id in sr->StorageId
 */
bool B_DB::create_storage_record(JCR *jcr, STORAGE_DBR *sr)
{
   SQL_ROW row;
   bool retval = false;
   int num_rows;
   char esc[MAX_ESCAPE_NAME_LENGTH];

   db_lock(this);
   escape_string(jcr, esc, sr->Name, strlen(sr->Name));
   Mmsg(cmd, "SELECT StorageId,AutoChanger FROM Storage WHERE Name='%s'", esc);

   sr->StorageId = 0;
   sr->created = false;
   /*
    * Check if it already exists
    */
   if (QUERY_DB(jcr, cmd)) {
      num_rows = sql_num_rows();
      /*
       * If more than one, report error, but return first row
       */
      if (num_rows > 1) {
         Mmsg1(errmsg, _("More than one Storage record!: %d\n"), num_rows);
         Jmsg(jcr, M_ERROR, 0, "%s", errmsg);
      }
      if (num_rows >= 1) {
         if ((row = sql_fetch_row()) == NULL) {
            Mmsg1(errmsg, _("error fetching Storage row: %s\n"), sql_strerror());
            Jmsg(jcr, M_ERROR, 0, "%s", errmsg);
            sql_free_result();
            goto bail_out;
         }
         sr->StorageId = str_to_int64(row[0]);
         sr->AutoChanger = atoi(row[1]);   /* bool */
         sql_free_result();
         retval = true;
         goto bail_out;
      }
      sql_free_result();
   }

   /*
    * Must create it
    */
   Mmsg(cmd,
        "INSERT INTO Storage (Name,AutoChanger)"
        " VALUES ('%s',%d)",
        esc, sr->AutoChanger);

   sr->StorageId = sql_insert_autokey_record(cmd, NT_("Storage"));
   if (sr->StorageId == 0) {
      Mmsg2(errmsg, _("Create DB Storage record %s failed. ERR=%s\n"), cmd, sql_strerror());
      Jmsg(jcr, M_ERROR, 0, "%s", errmsg);
   } else {
      sr->created = true;
      retval = true;
   }

bail_out:
   db_unlock(this);
   return retval;
}

/**
 * Create Unique MediaType record
 * Returns: false on failure
 *          true  on success
 */
bool B_DB::create_mediatype_record(JCR *jcr, MEDIATYPE_DBR *mr)
{
   bool retval = false;
   int num_rows;
   char esc[MAX_ESCAPE_NAME_LENGTH];

   Dmsg0(200, "In create mediatype\n");
   db_lock(this);
   escape_string(jcr, esc, mr->MediaType, strlen(mr->MediaType));
   Mmsg(cmd, "SELECT MediaTypeId,MediaType FROM MediaType WHERE MediaType='%s'", esc);
   Dmsg1(200, "selectmediatype: %s\n", cmd);

   if (QUERY_DB(jcr, cmd)) {
      num_rows = sql_num_rows();
      if (num_rows > 0) {
         Mmsg1(errmsg, _("mediatype record %s already exists\n"), mr->MediaType);
         sql_free_result();
         goto bail_out;
      }
      sql_free_result();
   }

   /*
    * Must create it
    */
   Mmsg(cmd,
        "INSERT INTO MediaType (MediaType,ReadOnly) "
        "VALUES ('%s',%d)",
        mr->MediaType,
        mr->ReadOnly);
   Dmsg1(200, "Create mediatype: %s\n", cmd);
   mr->MediaTypeId = sql_insert_autokey_record(cmd, NT_("MediaType"));
   if (mr->MediaTypeId == 0) {
      Mmsg2(errmsg, _("Create db mediatype record %s failed: ERR=%s\n"), cmd, sql_strerror());
      goto bail_out;
   } else {
      retval = true;
   }

bail_out:
   db_unlock(this);
   return retval;
}

/**
 * Create Media record. VolumeName and non-zero Slot must be unique
 * Returns: false on failure
 *          true on success with id in mr->MediaId
 */
bool B_DB::create_media_record(JCR *jcr, MEDIA_DBR *mr)
{
   bool retval = false;
   char ed1[50], ed2[50], ed3[50], ed4[50], ed5[50], ed6[50], ed7[50], ed8[50];
   char ed9[50], ed10[50], ed11[50], ed12[50];
   int num_rows;
   char esc_medianame[MAX_ESCAPE_NAME_LENGTH];
   char esc_mtype[MAX_ESCAPE_NAME_LENGTH];
   char esc_status[MAX_ESCAPE_NAME_LENGTH];

   db_lock(this);
   escape_string(jcr, esc_medianame, mr->VolumeName, strlen(mr->VolumeName));
   escape_string(jcr, esc_mtype, mr->MediaType, strlen(mr->MediaType));
   escape_string(jcr, esc_status, mr->VolStatus, strlen(mr->VolStatus));

   Mmsg(cmd, "SELECT MediaId FROM Media WHERE VolumeName='%s'", esc_medianame);
   Dmsg1(500, "selectpool: %s\n", cmd);

   if (QUERY_DB(jcr, cmd)) {
      num_rows = sql_num_rows();
      if (num_rows > 0) {
         Mmsg1(errmsg, _("Volume \"%s\" already exists.\n"), mr->VolumeName);
         sql_free_result();
         goto bail_out;
      }
      sql_free_result();
   }

   /*
    * Must create it
    */
   Mmsg(cmd,
        "INSERT INTO Media (VolumeName,MediaType,MediaTypeId,PoolId,MaxVolBytes,"
        "VolCapacityBytes,Recycle,VolRetention,VolUseDuration,MaxVolJobs,MaxVolFiles,"
        "VolStatus,Slot,VolBytes,InChanger,VolReadTime,VolWriteTime,"
        "EndFile,EndBlock,LabelType,StorageId,DeviceId,LocationId,"
        "ScratchPoolId,RecyclePoolId,Enabled,ActionOnPurge,EncryptionKey,"
        "MinBlocksize,MaxBlocksize) "
        "VALUES ('%s','%s',0,%u,%s,%s,%d,%s,%s,%u,%u,'%s',%d,%s,%d,%s,%s,0,0,%d,%s,"
        "%s,%s,%s,%s,%d,%d,'%s',%d,%d)",
        esc_medianame,
        esc_mtype, mr->PoolId,
        edit_uint64(mr->MaxVolBytes,ed1),
        edit_uint64(mr->VolCapacityBytes, ed2),
        mr->Recycle,
        edit_uint64(mr->VolRetention, ed3),
        edit_uint64(mr->VolUseDuration, ed4),
        mr->MaxVolJobs,
        mr->MaxVolFiles,
        esc_status,
        mr->Slot,
        edit_uint64(mr->VolBytes, ed5),
        mr->InChanger,
        edit_int64(mr->VolReadTime, ed6),
        edit_int64(mr->VolWriteTime, ed7),
        mr->LabelType,
        edit_int64(mr->StorageId, ed8),
        edit_int64(mr->DeviceId, ed9),
        edit_int64(mr->LocationId, ed10),
        edit_int64(mr->ScratchPoolId, ed11),
        edit_int64(mr->RecyclePoolId, ed12),
        mr->Enabled, mr->ActionOnPurge,
        mr->EncrKey, mr->MinBlocksize,
        mr->MaxBlocksize);

   Dmsg1(500, "Create Volume: %s\n", cmd);
   mr->MediaId = sql_insert_autokey_record(cmd, NT_("Media"));
   if (mr->MediaId == 0) {
      Mmsg2(errmsg, _("Create DB Media record %s failed. ERR=%s\n"), cmd, sql_strerror());
   } else {
      retval = true;
      if (mr->set_label_date) {
         char dt[MAX_TIME_LENGTH];
         if (mr->LabelDate == 0) {
            mr->LabelDate = time(NULL);
         }

         bstrutime(dt, sizeof(dt), mr->LabelDate);
         Mmsg(cmd, "UPDATE Media SET LabelDate='%s' "
              "WHERE MediaId=%d", dt, mr->MediaId);
         retval = UPDATE_DB(jcr, cmd);
      }
      /*
       * Make sure that if InChanger is non-zero any other identical slot
       * has InChanger zero.
       */
      make_inchanger_unique(jcr, mr);
   }

bail_out:
   db_unlock(this);
   return retval;
}

/**
 * Create a Unique record for the client -- no duplicates
 * Returns: false on failure
 *          true on success with id in cr->ClientId
 */
bool B_DB::create_client_record(JCR *jcr, CLIENT_DBR *cr)
{
   bool retval = false;
   SQL_ROW row;
   char ed1[50], ed2[50];
   int num_rows;
   char esc_clientname[MAX_ESCAPE_NAME_LENGTH];
   char esc_uname[MAX_ESCAPE_NAME_LENGTH];

   db_lock(this);
   escape_string(jcr, esc_clientname, cr->Name, strlen(cr->Name));
   escape_string(jcr, esc_uname, cr->Uname, strlen(cr->Uname));
   Mmsg(cmd, "SELECT ClientId,Uname FROM Client WHERE Name='%s'", esc_clientname);

   cr->ClientId = 0;
   if (QUERY_DB(jcr, cmd)) {
      num_rows = sql_num_rows();
      /*
       * If more than one, report error, but return first row
       */
      if (num_rows > 1) {
         Mmsg1(errmsg, _("More than one Client!: %d\n"), num_rows);
         Jmsg(jcr, M_ERROR, 0, "%s", errmsg);
      }
      if (num_rows >= 1) {
         if ((row = sql_fetch_row()) == NULL) {
            Mmsg1(errmsg, _("error fetching Client row: %s\n"), sql_strerror());
            Jmsg(jcr, M_ERROR, 0, "%s", errmsg);
            sql_free_result();
            goto bail_out;
         }
         cr->ClientId = str_to_int64(row[0]);
         if (row[1]) {
            bstrncpy(cr->Uname, row[1], sizeof(cr->Uname));
         } else {
            cr->Uname[0] = 0;         /* no name */
         }
         sql_free_result();
         retval = true;
         goto bail_out;
      }
      sql_free_result();
   }

   /*
    * Must create it
    */
   Mmsg(cmd,
        "INSERT INTO Client (Name,Uname,AutoPrune,"
        "FileRetention,JobRetention) VALUES "
        "('%s','%s',%d,%s,%s)",
        esc_clientname, esc_uname, cr->AutoPrune,
        edit_uint64(cr->FileRetention, ed1),
        edit_uint64(cr->JobRetention, ed2));

   cr->ClientId = sql_insert_autokey_record(cmd, NT_("Client"));
   if (cr->ClientId == 0) {
      Mmsg2(errmsg, _("Create DB Client record %s failed. ERR=%s\n"), cmd, sql_strerror());
      Jmsg(jcr, M_ERROR, 0, "%s", errmsg);
   } else {
      retval = true;
   }

bail_out:
   db_unlock(this);
   return retval;
}

/**
 * Create a Unique record for the Path -- no duplicates
 * Returns: false on failure
 *          true on success with id in cr->ClientId
 */
bool B_DB::create_path_record(JCR *jcr, ATTR_DBR *ar)
{
   bool retval = false;
   SQL_ROW row;
   int num_rows;

   errmsg[0] = 0;
   esc_name = check_pool_memory_size(esc_name, 2 * pnl + 2);
   escape_string(jcr, esc_name, path, pnl);

   if (cached_path_id != 0 &&
       cached_path_len == pnl &&
       bstrcmp(cached_path, path)) {
      ar->PathId = cached_path_id;
      return true;
   }

   Mmsg(cmd, "SELECT PathId FROM Path WHERE Path='%s'", esc_name);

   if (QUERY_DB(jcr, cmd)) {
      num_rows = sql_num_rows();
      if (num_rows > 1) {
         char ed1[30];
         Mmsg2(errmsg, _("More than one Path!: %s for path: %s\n"), edit_uint64(num_rows, ed1), path);
         Jmsg(jcr, M_WARNING, 0, "%s", errmsg);
      }
      /*
       * Even if there are multiple paths, take the first one
       */
      if (num_rows >= 1) {
         if ((row = sql_fetch_row()) == NULL) {
            Mmsg1(errmsg, _("error fetching row: %s\n"), sql_strerror());
            Jmsg(jcr, M_ERROR, 0, "%s", errmsg);
            sql_free_result();
            ar->PathId = 0;
            ASSERT(ar->PathId);
            goto bail_out;
         }
         ar->PathId = str_to_int64(row[0]);
         sql_free_result();
         /*
          * Cache path
          */
         if (ar->PathId != cached_path_id) {
            cached_path_id = ar->PathId;
            cached_path_len = pnl;
            pm_strcpy(cached_path, path);
         }
         ASSERT(ar->PathId);
         retval = true;
         goto bail_out;
      }
      sql_free_result();
   }

   Mmsg(cmd, "INSERT INTO Path (Path) VALUES ('%s')", esc_name);

   ar->PathId = sql_insert_autokey_record(cmd, NT_("Path"));
   if (ar->PathId == 0) {
      Mmsg2(errmsg, _("Create db Path record %s failed. ERR=%s\n"), cmd, sql_strerror());
      Jmsg(jcr, M_FATAL, 0, "%s", errmsg);
      ar->PathId = 0;
      goto bail_out;
   }

   /*
    * Cache path
    */
   if (ar->PathId != cached_path_id) {
      cached_path_id = ar->PathId;
      cached_path_len = pnl;
      pm_strcpy(cached_path, path);
   }
   retval = true;

bail_out:
   return retval;
}

/**
 * Create a Unique record for the counter -- no duplicates
 * Returns: false on failure
 *          true on success with counter filled in
 */
bool B_DB::create_counter_record(JCR *jcr, COUNTER_DBR *cr)
{
   bool retval = false;
   char esc[MAX_ESCAPE_NAME_LENGTH];
   COUNTER_DBR mcr;

   db_lock(this);
   memset(&mcr, 0, sizeof(mcr));
   bstrncpy(mcr.Counter, cr->Counter, sizeof(mcr.Counter));
   if (get_counter_record(jcr, &mcr)) {
      memcpy(cr, &mcr, sizeof(COUNTER_DBR));
      retval = true;
      goto bail_out;
   }
   escape_string(jcr, esc, cr->Counter, strlen(cr->Counter));

   /*
    * Must create it
    */
   fill_query(SQL_QUERY_insert_counter_values, esc, cr->MinValue, cr->MaxValue, cr->CurrentValue, cr->WrapCounter);

   if (!INSERT_DB(jcr, cmd)) {
      Mmsg2(errmsg, _("Create DB Counters record %s failed. ERR=%s\n"), cmd, sql_strerror());
      Jmsg(jcr, M_ERROR, 0, "%s", errmsg);
   } else {
      retval = true;
   }

bail_out:
   db_unlock(this);
   return retval;
}

/**
 * Create a FileSet record. This record is unique in the
 * name and the MD5 signature of the include/exclude sets.
 * Returns: false on failure
 *          true on success with FileSetId in record
 */
bool B_DB::create_fileset_record(JCR *jcr, FILESET_DBR *fsr)
{
   bool retval = false;
   SQL_ROW row;
   int num_rows, len;
   char esc_fs[MAX_ESCAPE_NAME_LENGTH];
   char esc_md5[MAX_ESCAPE_NAME_LENGTH];

   db_lock(this);
   fsr->created = false;
   escape_string(jcr, esc_fs, fsr->FileSet, strlen(fsr->FileSet));
   escape_string(jcr, esc_md5, fsr->MD5, strlen(fsr->MD5));
   Mmsg(cmd,
        "SELECT FileSetId,CreateTime FROM FileSet WHERE "
        "FileSet='%s' AND MD5='%s'",
        esc_fs, esc_md5);

   fsr->FileSetId = 0;
   if (QUERY_DB(jcr, cmd)) {
      num_rows = sql_num_rows();
      if (num_rows > 1) {
         Mmsg1(errmsg, _("More than one FileSet!: %d\n"), num_rows);
         Jmsg(jcr, M_ERROR, 0, "%s", errmsg);
      }
      if (num_rows >= 1) {
         if ((row = sql_fetch_row()) == NULL) {
            Mmsg1(errmsg, _("error fetching FileSet row: ERR=%s\n"), sql_strerror());
            Jmsg(jcr, M_ERROR, 0, "%s", errmsg);
            sql_free_result();
            goto bail_out;
         }
         fsr->FileSetId = str_to_int64(row[0]);
         if (row[1] == NULL) {
            fsr->cCreateTime[0] = 0;
         } else {
            bstrncpy(fsr->cCreateTime, row[1], sizeof(fsr->cCreateTime));
         }
         sql_free_result();
         retval = true;
         goto bail_out;
      }
      sql_free_result();
   }

   /*
    * Must create it
    */
   if (fsr->CreateTime == 0 && fsr->cCreateTime[0] == 0) {
      fsr->CreateTime = time(NULL);
   }

   bstrutime(fsr->cCreateTime, sizeof(fsr->cCreateTime), fsr->CreateTime);
   if (fsr->FileSetText) {
      POOL_MEM esc_filesettext(PM_MESSAGE);

      len = strlen(fsr->FileSetText);
      esc_filesettext.check_size(len * 2 + 1);
      escape_string(jcr, esc_filesettext.c_str(), fsr->FileSetText, len);

      Mmsg(cmd,
           "INSERT INTO FileSet (FileSet,MD5,CreateTime,FileSetText) "
           "VALUES ('%s','%s','%s','%s')",
           esc_fs, esc_md5, fsr->cCreateTime, esc_filesettext.c_str());
   } else {
      Mmsg(cmd,
           "INSERT INTO FileSet (FileSet,MD5,CreateTime,FileSetText) "
           "VALUES ('%s','%s','%s','')",
           esc_fs, esc_md5, fsr->cCreateTime);
   }

   fsr->FileSetId = sql_insert_autokey_record(cmd, NT_("FileSet"));
   if (fsr->FileSetId == 0) {
      Mmsg2(errmsg, _("Create DB FileSet record %s failed. ERR=%s\n"), cmd, sql_strerror());
      Jmsg(jcr, M_ERROR, 0, "%s", errmsg);
      goto bail_out;
   } else {
      fsr->created = true;
      retval = true;
   }

bail_out:
   db_unlock(this);
   return retval;
}

/**
 * All sql_batch_* functions are used to do bulk batch insert in File/Filename/Path
 * tables.
 *
 * To sum up :
 *  - bulk load a temp table
 *  - insert missing filenames into filename with a single query (lock filenames
 *  - table before that to avoid possible duplicate inserts with concurrent update)
 *  - insert missing paths into path with another single query
 *  - then insert the join between the temp, filename and path tables into file.
 *
 * Returns: false on failure
 *          true on success
 */
bool B_DB::write_batch_file_records(JCR *jcr)
{
   bool retval = false;
   int JobStatus = jcr->JobStatus;

   if (!jcr->batch_started) {         /* no files to backup ? */
      Dmsg0(50,"db_create_file_record : no files\n");
      return true;
   }

   if (job_canceled(jcr)) {
      goto bail_out;
   }

   Dmsg1(50,"db_create_file_record changes=%u\n", changes);

   jcr->JobStatus = JS_AttrInserting;
<<<<<<< HEAD
   if (!jcr->db_batch->sql_batch_end(jcr, NULL)) {
      Jmsg1(jcr, M_FATAL, 0, "Batch end %s\n", errmsg);
=======
   Jmsg1(jcr, M_INFO, 0, "Insert of attributes batch table with %u entries start\n", jcr->db_batch->changes);

   if (!sql_batch_end(jcr, jcr->db_batch, NULL)) {
      Jmsg1(jcr, M_FATAL, 0, "Batch end %s\n", jcr->db_batch->errmsg);
>>>>>>> 43e1d05a
      goto bail_out;
   }
   if (job_canceled(jcr)) {
      goto bail_out;
   }

   /*
    * We have to lock tables
    */
   if (!jcr->db_batch->sql_query(SQL_QUERY_batch_lock_path_query)) {
      Jmsg1(jcr, M_FATAL, 0, "Lock Path table %s\n", errmsg);
      goto bail_out;
   }

   if (!jcr->db_batch->sql_query(SQL_QUERY_batch_fill_path_query)) {
      Jmsg1(jcr, M_FATAL, 0, "Fill Path table %s\n",errmsg);
      jcr->db_batch->sql_query(SQL_QUERY_batch_unlock_tables_query);
      goto bail_out;
   }

   if (!jcr->db_batch->sql_query(SQL_QUERY_batch_unlock_tables_query)) {
      Jmsg1(jcr, M_FATAL, 0, "Unlock Path table %s\n", errmsg);
      goto bail_out;
   }

   if (!jcr->db_batch->sql_query(
                     "INSERT INTO File (FileIndex, JobId, PathId, Name, LStat, MD5, DeltaSeq, Fhinfo, Fhnode) "
                     "SELECT batch.FileIndex, batch.JobId, Path.PathId, "
                     "batch.Name, batch.LStat, batch.MD5, batch.DeltaSeq, batch.Fhinfo, batch.Fhnode "
                     "FROM batch "
                     "JOIN Path ON (batch.Path = Path.Path) ")) {
      Jmsg1(jcr, M_FATAL, 0, "Fill File table %s\n", errmsg);
      goto bail_out;
   }

   jcr->JobStatus = JobStatus;         /* reset entry status */
   Jmsg0(jcr, M_INFO, 0, "Insert of attributes batch table done\n");
   retval = true;


bail_out:
   sql_query("DROP TABLE batch");
   jcr->batch_started = false;
   changes = 0;

   return retval;
}

/**
 * Create File record in B_DB
 *
 * In order to reduce database size, we store the File attributes,
 * the FileName, and the Path separately.  In principle, there
 * is a single FileName record and a single Path record, no matter
 * how many times it occurs.  This is this subroutine, we separate
 * the file and the path and fill temporary tables with this three records.
 *
 * Note: all routines that call this expect to be able to call
 *   db_strerror(mdb) to get the error message, so the error message
 *   MUST be edited into mdb->errmsg before returning an error status.
 *
 * Returns: false on failure
 *          true on success
 */
bool B_DB::create_batch_file_attributes_record(JCR *jcr, ATTR_DBR *ar)
{
   ASSERT(ar->FileType != FT_BASE);

   Dmsg1(dbglevel, "Fname=%s\n", ar->fname);
   Dmsg0(dbglevel, "put_file_into_catalog\n");

   if (jcr->batch_started && jcr->db_batch->changes > BATCH_FLUSH) {
      jcr->db_batch->write_batch_file_records(jcr);
   }

   /*
    * Open the dedicated connection
    */
   if (!jcr->batch_started) {
      if (!open_batch_connection(jcr)) {
         return false;     /* error already printed */
      }
      if (!jcr->db_batch->sql_batch_start(jcr)) {
         Mmsg1(errmsg, "Can't start batch mode: ERR=%s", jcr->db_batch->strerror());
         Jmsg(jcr, M_FATAL, 0, "%s", errmsg);
         return false;
      }
      jcr->batch_started = true;
   }

   jcr->db_batch->split_path_and_file(jcr, ar->fname);

   return jcr->db_batch->sql_batch_insert(jcr, ar);
}

/**
 * Create File record in B_DB
 *
 * In order to reduce database size, we store the File attributes,
 * the FileName, and the Path separately.  In principle, there
 * is a single FileName record and a single Path record, no matter
 * how many times it occurs.  This is this subroutine, we separate
 * the file and the path and create three database records.
 *
 * Returns: false on failure
 *          true on success
 */
bool B_DB::create_file_attributes_record(JCR *jcr, ATTR_DBR *ar)
{
   bool retval = false;

   db_lock(this);
   Dmsg1(dbglevel, "Fname=%s\n", ar->fname);
   Dmsg0(dbglevel, "put_file_into_catalog\n");

   split_path_and_file(jcr, ar->fname);

   if (!create_path_record(jcr, ar)) {
      goto bail_out;
   }
   Dmsg1(dbglevel, "create_path_record: %s\n", esc_name);

   /* Now create master File record */
   if (!create_file_record(jcr, ar)) {
      goto bail_out;
   }
   Dmsg0(dbglevel, "create_file_record OK\n");

   Dmsg2(dbglevel, "CreateAttributes Path=%s File=%s\n", path, fname);
   retval = true;

bail_out:
   db_unlock(this);
   return retval;
}

/**
 * This is the master File entry containing the attributes.
 * The filename and path records have already been created.
 * Returns: false on failure
 *          true on success with fileid filled in
 */
bool B_DB::create_file_record(JCR *jcr, ATTR_DBR *ar)
{
   bool retval = false;
   static const char *no_digest = "0";
   const char *digest;

   ASSERT(ar->JobId);
   ASSERT(ar->PathId);

   esc_name = check_pool_memory_size(esc_name, 2*fnl+2);
   escape_string(jcr, esc_name, fname, fnl);

   if (ar->Digest == NULL || ar->Digest[0] == 0) {
      digest = no_digest;
   } else {
      digest = ar->Digest;
   }

   /* Must create it */
   Mmsg(cmd,
        "INSERT INTO File (FileIndex,JobId,PathId,Name,"
        "LStat,MD5,DeltaSeq,Fhinfo,Fhnode) VALUES (%u,%u,%u,'%s','%s','%s',%u,%llu,%llu)",
        ar->FileIndex, ar->JobId, ar->PathId, esc_name,
        ar->attr, digest, ar->DeltaSeq, ar->Fhinfo, ar->Fhnode);

   ar->FileId = sql_insert_autokey_record(cmd, NT_("File"));
   if (ar->FileId == 0) {
      Mmsg2(errmsg, _("Create db File record %s failed. ERR=%s"), cmd, sql_strerror());
      Jmsg(jcr, M_FATAL, 0, "%s", errmsg);
   } else {
      retval = true;
   }
   return retval;
}


/**
 * Create file attributes record, or base file attributes record
 * Returns: false on failure
 *          true on success
 */
bool B_DB::create_attributes_record(JCR *jcr, ATTR_DBR *ar)
{
   bool retval;

   errmsg[0] = 0;
   /*
    * Make sure we have an acceptable attributes record.
    */
   if (!(ar->Stream == STREAM_UNIX_ATTRIBUTES ||
         ar->Stream == STREAM_UNIX_ATTRIBUTES_EX)) {
      Mmsg1(errmsg, _("Attempt to put non-attributes into catalog. Stream=%d\n"), ar->Stream);
      Jmsg(jcr, M_FATAL, 0, "%s", errmsg);
      return false;
   }

   if (ar->FileType != FT_BASE) {
      if (batch_insert_available()) {
         retval = create_batch_file_attributes_record(jcr, ar);
         /*
          * Error message already printed
          */
      } else {
         retval = create_file_attributes_record(jcr, ar);
      }
   } else if (jcr->HasBase) {
      retval = create_base_file_attributes_record(jcr, ar);
   } else {
      Mmsg0(errmsg, _("Cannot Copy/Migrate job using BaseJob.\n"));
      Jmsg(jcr, M_FATAL, 0, "%s", errmsg);
      retval = true;               /* in copy/migration what do we do ? */
   }

   return retval;
}

/**
 * Create Base File record in B_DB
 * Returns: false on failure
 *          true on success
 */
bool B_DB::create_base_file_attributes_record(JCR *jcr, ATTR_DBR *ar)
{
   bool retval;
   Dmsg1(dbglevel, "create_base_file Fname=%s\n", ar->fname);
   Dmsg0(dbglevel, "put_base_file_into_catalog\n");

   db_lock(this);
   split_path_and_file(jcr, ar->fname);

   esc_name = check_pool_memory_size(esc_name, fnl * 2 + 1);
   escape_string(jcr, esc_name, fname, fnl);

   esc_path = check_pool_memory_size(esc_path, pnl * 2 + 1);
   escape_string(jcr, esc_path, path, pnl);

   Mmsg(cmd,
        "INSERT INTO basefile%lld (Path, Name) VALUES ('%s','%s')",
        (uint64_t)jcr->JobId, esc_path, esc_name);

   retval = INSERT_DB(jcr, cmd);
   db_unlock(this);

   return retval;
}

/**
 * Cleanup the base file temporary tables
 */
void B_DB::cleanup_base_file(JCR *jcr)
{
   POOL_MEM buf(PM_MESSAGE);
   Mmsg(buf, "DROP TABLE new_basefile%lld", (uint64_t) jcr->JobId);
   sql_query(buf.c_str());

   Mmsg(buf, "DROP TABLE basefile%lld", (uint64_t) jcr->JobId);
   sql_query(buf.c_str());
}

/**
 * Put all base file seen in the backup to the BaseFile table
 * and cleanup temporary tables
 * Returns: false on failure
 *          true on success
 */
bool B_DB::commit_base_file_attributes_record(JCR *jcr)
{
   bool retval;
   char ed1[50];

   db_lock(this);

   Mmsg(cmd,
        "INSERT INTO BaseFiles (BaseJobId, JobId, FileId, FileIndex) "
        "SELECT B.JobId AS BaseJobId, %s AS JobId, "
        "B.FileId, B.FileIndex "
        "FROM basefile%s AS A, new_basefile%s AS B "
        "WHERE A.Path = B.Path "
        "AND A.Name = B.Name "
        "ORDER BY B.FileId",
        edit_uint64(jcr->JobId, ed1), ed1, ed1);
   retval = sql_query(cmd);
   jcr->nb_base_files_used = sql_affected_rows();
   cleanup_base_file(jcr);

   db_unlock(this);
   return retval;
}

/**
 * Find the last "accurate" backup state with Base jobs
 * 1) Get all files with jobid in list (F subquery)
 * 2) Take only the last version of each file (Temp subquery) => accurate list is ok
 * 3) Put the result in a temporary table for the end of job
 *
 * Returns: false on failure
 *          true on success
 */
bool B_DB::create_base_file_list(JCR *jcr, char *jobids)
{
   bool retval = false;
   POOL_MEM buf(PM_MESSAGE);

   db_lock(this);

   if (!*jobids) {
      Mmsg(errmsg, _("ERR=JobIds are empty\n"));
      goto bail_out;
   }

   fill_query(SQL_QUERY_create_temp_basefile, (uint64_t)jcr->JobId);
   if (!sql_query(cmd)) {
      goto bail_out;
   }

   fill_query(buf, SQL_QUERY_select_recent_version, jobids, jobids);
   fill_query(SQL_QUERY_create_temp_new_basefile, (uint64_t)jcr->JobId, buf.c_str());

   retval = sql_query(cmd);

bail_out:
   db_unlock(this);
   return retval;
}

/**
 * Create Restore Object record in B_DB
 * Returns: false on failure
 *          true on success
 */
bool B_DB::create_restore_object_record(JCR *jcr, ROBJECT_DBR *ro)
{
   bool retval = false;
   int plug_name_len;
   POOLMEM *esc_plug_name = get_pool_memory(PM_MESSAGE);

   db_lock(this);

   Dmsg1(dbglevel, "Oname=%s\n", ro->object_name);
   Dmsg0(dbglevel, "put_object_into_catalog\n");

   fnl = strlen(ro->object_name);
   esc_name = check_pool_memory_size(esc_name, fnl * 2 + 1);
   escape_string(jcr, esc_name, ro->object_name, fnl);

   escape_object(jcr, ro->object, ro->object_len);

   plug_name_len = strlen(ro->plugin_name);
   esc_plug_name = check_pool_memory_size(esc_plug_name, plug_name_len*2+1);
   escape_string(jcr, esc_plug_name, ro->plugin_name, plug_name_len);

   Mmsg(cmd,
        "INSERT INTO RestoreObject (ObjectName,PluginName,RestoreObject,"
        "ObjectLength,ObjectFullLength,ObjectIndex,ObjectType,"
        "ObjectCompression,FileIndex,JobId) "
        "VALUES ('%s','%s','%s',%d,%d,%d,%d,%d,%d,%u)",
        esc_name, esc_plug_name, esc_obj,
        ro->object_len, ro->object_full_len, ro->object_index,
        ro->FileType, ro->object_compression, ro->FileIndex, ro->JobId);

   ro->RestoreObjectId = sql_insert_autokey_record(cmd, NT_("RestoreObject"));
   if (ro->RestoreObjectId == 0) {
      Mmsg2(errmsg, _("Create db Object record %s failed. ERR=%s"), cmd, sql_strerror());
      Jmsg(jcr, M_FATAL, 0, "%s", errmsg);
   } else {
      retval = true;
   }
   db_unlock(this);
   free_pool_memory(esc_plug_name);
   return retval;
}

/**
 * Create a quota record if it does not exist.
 * Returns: false on failure
 *          true on success
 */
bool B_DB::create_quota_record(JCR *jcr, CLIENT_DBR *cr)
{
   bool retval = false;
   char ed1[50];
   int num_rows;

   db_lock(this);
   Mmsg(cmd,
        "SELECT ClientId FROM Quota WHERE ClientId='%s'",
        edit_uint64(cr->ClientId,ed1));

   if (QUERY_DB(jcr, cmd)) {
      num_rows = sql_num_rows();
      if (num_rows == 1) {
         sql_free_result();
         retval = true;
         goto bail_out;
      }
      sql_free_result();
   }

   /*
    * Must create it
    */
   Mmsg(cmd,
        "INSERT INTO Quota (ClientId, GraceTime, QuotaLimit)"
        " VALUES ('%s', '%s', %s)",
        edit_uint64(cr->ClientId, ed1), "0", "0");

   if (!INSERT_DB(jcr, cmd)) {
      Mmsg2(errmsg, _("Create DB Quota record %s failed. ERR=%s\n"), cmd, sql_strerror());
      Jmsg(jcr, M_ERROR, 0, "%s", errmsg);
   } else {
      retval = true;
   }

bail_out:
   db_unlock(this);
   return retval;
}

/**
 * Create a NDMP level mapping if it does not exist.
 * Returns: false on failure
 *          true on success
 */
bool B_DB::create_ndmp_level_mapping(JCR *jcr, JOB_DBR *jr, char *filesystem)
{
   bool retval = false;
   char ed1[50], ed2[50];
   int num_rows;

   db_lock(this);

   esc_name = check_pool_memory_size(esc_name, strlen(filesystem) * 2 + 1);
   escape_string(jcr, esc_name, filesystem, strlen(filesystem));

   Mmsg(cmd,
         "SELECT ClientId FROM NDMPLevelMap WHERE "
        "ClientId='%s' AND FileSetId='%s' AND FileSystem='%s'",
        edit_uint64(jr->ClientId, ed1), edit_uint64(jr->FileSetId, ed2), esc_name);

   if (QUERY_DB(jcr, cmd)) {
      num_rows = sql_num_rows();
      if (num_rows == 1) {
         sql_free_result();
         retval = true;
         goto bail_out;
      }
      sql_free_result();
   }

   /*
    * Must create it
    */
   Mmsg(cmd,
        "INSERT INTO NDMPLevelMap (ClientId, FilesetId, FileSystem, DumpLevel)"
        " VALUES ('%s', '%s', '%s', %s)",
        edit_uint64(jr->ClientId, ed1), edit_uint64(jr->FileSetId, ed2), esc_name, "0");
   if (!INSERT_DB(jcr, cmd)) {
      Mmsg2(errmsg, _("Create DB NDMP Level Map record %s failed. ERR=%s\n"), cmd, sql_strerror());
      Jmsg(jcr, M_ERROR, 0, "%s", errmsg);
   } else {
      retval = true;
   }

bail_out:
   db_unlock(this);
   return retval;
}

/**
 * Create a NDMP Job Environment String
 * Returns: false on failure
 *          true on success
 */
bool B_DB::create_ndmp_environment_string(JCR *jcr, JOB_DBR *jr, char *name, char *value)
{
   bool retval = false;
   char ed1[50], ed2[50];
   char esc_envname[MAX_ESCAPE_NAME_LENGTH];
   char esc_envvalue[MAX_ESCAPE_NAME_LENGTH];

   db_lock(this);

   escape_string(jcr, esc_envname, name, strlen(name));
   escape_string(jcr, esc_envvalue, value, strlen(value));
   Mmsg(cmd, "INSERT INTO NDMPJobEnvironment (JobId, FileIndex, EnvName, EnvValue)"
                  " VALUES ('%s', '%s', '%s', '%s')",
        edit_int64(jr->JobId, ed1), edit_uint64(jr->FileIndex, ed2), esc_envname, esc_envvalue);
   if (!INSERT_DB(jcr, cmd)) {
      Mmsg2(errmsg, _("Create DB NDMP Job Environment record %s failed. ERR=%s\n"), cmd, sql_strerror());
      Jmsg(jcr, M_ERROR, 0, "%s", errmsg);
   } else {
      retval = true;
   }

   db_unlock(this);
   return retval;
}

/**
 * Create a Job Statistics record.
 * Returns: false on failure
 *          true on success
 */
bool B_DB::create_job_statistics(JCR *jcr, JOB_STATS_DBR *jsr)
{
   time_t stime;
   bool retval = false;
   char dt[MAX_TIME_LENGTH];
   char ed1[50], ed2[50], ed3[50], ed4[50];

   db_lock(this);

   stime = jsr->SampleTime;
   ASSERT(stime != 0);

   bstrutime(dt, sizeof(dt), stime);

   /*
    * Create job statistics record
    */
   Mmsg(cmd, "INSERT INTO JobStats (SampleTime, JobId, JobFiles, JobBytes, DeviceId)"
                  " VALUES ('%s', %s, %s, %s, %s)",
                  dt,
                  edit_int64(jsr->JobId, ed1),
                  edit_uint64(jsr->JobFiles, ed2),
                  edit_uint64(jsr->JobBytes, ed3),
                  edit_int64(jsr->DeviceId, ed4));
   Dmsg1(200, "Create job stats: %s\n", cmd);

   if (!INSERT_DB(jcr, cmd)) {
      Mmsg2(errmsg, _("Create DB JobStats record %s failed. ERR=%s\n"), cmd, sql_strerror());
      Jmsg(jcr, M_ERROR, 0, "%s", errmsg);
      goto bail_out;
   } else {
      retval = true;
   }

bail_out:
   db_unlock(this);
   return retval;
}

/**
 * Create a Device Statistics record.
 * Returns: false on failure
 *          true on success
 */
bool B_DB::create_device_statistics(JCR *jcr, DEVICE_STATS_DBR *dsr)
{
   time_t stime;
   bool retval = false;
   char dt[MAX_TIME_LENGTH];
   char ed1[50], ed2[50], ed3[50], ed4[50], ed5[50], ed6[50];
   char ed7[50], ed8[50], ed9[50], ed10[50], ed11[50], ed12[50];

   db_lock(this);

   stime = dsr->SampleTime;
   ASSERT(stime != 0);

   bstrutime(dt, sizeof(dt), stime);

   /*
    * Create device statistics record
    */
   Mmsg(cmd,
        "INSERT INTO DeviceStats (DeviceId, SampleTime, ReadTime, WriteTime,"
        " ReadBytes, WriteBytes, SpoolSize, NumWaiting, NumWriters, MediaId,"
        " VolCatBytes, VolCatFiles, VolCatBlocks)"
        " VALUES (%s, '%s', %s, %s, %s, %s, %s, %s, %s, %s, %s, %s, %s)",
        edit_int64(dsr->DeviceId, ed1),
        dt,
        edit_uint64(dsr->ReadTime, ed2),
        edit_uint64(dsr->WriteTime, ed3),
        edit_uint64(dsr->ReadBytes, ed4),
        edit_uint64(dsr->WriteBytes, ed5),
        edit_uint64(dsr->SpoolSize, ed6),
        edit_uint64(dsr->NumWaiting, ed7),
        edit_uint64(dsr->NumWriters, ed8),
        edit_int64(dsr->MediaId, ed9),
        edit_uint64(dsr->VolCatBytes, ed10),
        edit_uint64(dsr->VolCatFiles, ed11),
        edit_uint64(dsr->VolCatBlocks, ed12));
   Dmsg1(200, "Create device stats: %s\n", cmd);

   if (!INSERT_DB(jcr, cmd)) {
      Mmsg2(errmsg, _("Create DB DeviceStats record %s failed. ERR=%s\n"), cmd, sql_strerror());
      Jmsg(jcr, M_ERROR, 0, "%s", errmsg);
      goto bail_out;
   } else {
      retval = true;
   }

bail_out:
   db_unlock(this);
   return retval;
}

/**
 * Create a tapealert record.
 * Returns: false on failure
 *          true on success
 */
bool B_DB::create_tapealert_statistics(JCR *jcr, TAPEALERT_STATS_DBR *tsr)
{
   time_t stime;
   bool retval = false;
   char dt[MAX_TIME_LENGTH];
   char ed1[50], ed2[50];

   db_lock(this);

   stime = tsr->SampleTime;
   ASSERT(stime != 0);

   bstrutime(dt, sizeof(dt), stime);

   /*
    * Create device statistics record
    */
   Mmsg(cmd,
        "INSERT INTO TapeAlerts (DeviceId, SampleTime, AlertFlags)"
        " VALUES (%s, '%s', %s)",
        edit_int64(tsr->DeviceId, ed1),
        dt,
        edit_uint64(tsr->AlertFlags, ed2));
   Dmsg1(200, "Create tapealert: %s\n", cmd);

   if (!INSERT_DB(jcr, cmd)) {
      Mmsg2(errmsg, _("Create DB TapeAlerts record %s failed. ERR=%s\n"), cmd, sql_strerror());
      Jmsg(jcr, M_ERROR, 0, "%s", errmsg);
      goto bail_out;
   } else {
      retval = true;
   }

bail_out:
   db_unlock(this);
   return retval;
}
#endif /* HAVE_SQLITE3 || HAVE_MYSQL || HAVE_POSTGRESQL || HAVE_INGRES || HAVE_DBI */<|MERGE_RESOLUTION|>--- conflicted
+++ resolved
@@ -831,15 +831,8 @@
    Dmsg1(50,"db_create_file_record changes=%u\n", changes);
 
    jcr->JobStatus = JS_AttrInserting;
-<<<<<<< HEAD
    if (!jcr->db_batch->sql_batch_end(jcr, NULL)) {
       Jmsg1(jcr, M_FATAL, 0, "Batch end %s\n", errmsg);
-=======
-   Jmsg1(jcr, M_INFO, 0, "Insert of attributes batch table with %u entries start\n", jcr->db_batch->changes);
-
-   if (!sql_batch_end(jcr, jcr->db_batch, NULL)) {
-      Jmsg1(jcr, M_FATAL, 0, "Batch end %s\n", jcr->db_batch->errmsg);
->>>>>>> 43e1d05a
       goto bail_out;
    }
    if (job_canceled(jcr)) {
