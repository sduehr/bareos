--- conflicted
+++ resolved
@@ -108,14 +108,9 @@
    { "StatisticsCollectInterval", CFG_TYPE_PINT32, ITEM(res_store.stats_collect_interval), 0, CFG_ITEM_DEFAULT, "30", NULL, NULL },
    { "DeviceReserveByMediaType", CFG_TYPE_BOOL, ITEM(res_store.device_reserve_by_mediatype), 0, CFG_ITEM_DEFAULT, "false", NULL, NULL },
    { "FileDeviceConcurrentRead", CFG_TYPE_BOOL, ITEM(res_store.filedevice_concurrent_read), 0, CFG_ITEM_DEFAULT, "false", NULL, NULL },
-<<<<<<< HEAD
    { "SecureEraseCommand", CFG_TYPE_STR, ITEM(res_store.secure_erase_cmdline), 0, 0, NULL, "15.2.1-",
      "Specify command that will be called when bareos unlinks files." },
-   { "LogDateFormat", CFG_TYPE_STR, ITEM(res_store.log_date_format), 0, 0, NULL, NULL, NULL },
-=======
-   { "SecureEraseCommand", CFG_TYPE_STR, ITEM(res_store.secure_erase_cmdline), 0, 0, NULL, NULL, NULL },
    { "LogTimestampFormat", CFG_TYPE_STR, ITEM(res_store.log_timestamp_format), 0, 0, NULL, "15.2.3-", NULL },
->>>>>>> 273b26db
    { NULL, 0, { 0 }, 0, 0, NULL, NULL, NULL }
 };
 
