/*
   BAREOS® - Backup Archiving REcovery Open Sourced

   Copyright (C) 2014-2017 Planets Communications B.V.
   Copyright (C) 2014-2014 Bareos GmbH & Co. KG

   This program is Free Software; you can redistribute it and/or
   modify it under the terms of version three of the GNU Affero General Public
   License as published by the Free Software Foundation and included
   in the file LICENSE.

   This program is distributed in the hope that it will be useful, but
   WITHOUT ANY WARRANTY; without even the implied warranty of
   MERCHANTABILITY or FITNESS FOR A PARTICULAR PURPOSE. See the GNU
   General Public License for more details.

   You should have received a copy of the GNU Affero General Public License
   along with this program; if not, write to the Free Software
   Foundation, Inc., 51 Franklin Street, Fifth Floor, Boston, MA
   02110-1301, USA.
*/
/*
<<<<<<< HEAD
=======
 * Object Storage API device abstraction.
 *
 * Stacking is the following:
 *
 * object_store_device::
 *         |
 *         v
 *   chunked_device::
 *         |
 *         v
 *       DEVICE::
 *
>>>>>>> 43e1d05a
 * Marco van Wieringen, February 2014
 */
/**
 * @file
 * Object Storage API device abstraction.
 */

#include "bareos.h"

#ifdef HAVE_OBJECTSTORE
#include "stored.h"
#include "chunked_device.h"
#include "object_store_device.h"

/**
 * Options that can be specified for this device type.
 */
enum device_option_type {
   argument_none = 0,
   argument_profile,
   argument_location,
   argument_canned_acl,
   argument_storage_class,
   argument_bucket,
   argument_chunksize,
   argument_iothreads,
   argument_ioslots,
   argument_mmap
};

struct device_option {
   const char *name;
   enum device_option_type type;
   int compare_size;
};

static device_option device_options[] = {
   { "profile=", argument_profile, 8 },
   { "location=", argument_location, 9 },
   { "acl=", argument_canned_acl, 4 },
   { "storageclass=", argument_storage_class, 13 },
   { "bucket=", argument_bucket, 7 },
   { "chunksize=", argument_chunksize, 10 },
   { "iothreads=", argument_iothreads, 10 },
   { "ioslots=", argument_ioslots, 8 },
   { "mmap", argument_mmap, 4 },
   { NULL, argument_none }
};

static int droplet_reference_count = 0;
static pthread_mutex_t mutex = PTHREAD_MUTEX_INITIALIZER;

/**
 * Generic log function that glues libdroplet with BAREOS.
 */
static void object_store_logfunc(dpl_ctx_t *ctx, dpl_log_level_t level, const char *message)
{
   switch (level) {
   case DPL_DEBUG:
      Dmsg1(100, "%s\n", message);
      break;
   case DPL_INFO:
      Emsg1(M_INFO, 0, "%s\n", message);
      break;
   case DPL_WARNING:
      Emsg1(M_WARNING, 0, "%s\n", message);
      break;
   case DPL_ERROR:
      Emsg1(M_ERROR, 0, "%s\n", message);
      break;
   default:
      break;
   }
}

/**
 * Map the droplet errno's to system ones.
 */
static inline int droplet_errno_to_system_errno(dpl_status_t status)
{
   switch (status) {
   case DPL_ENOENT:
      errno = ENOENT;
      break;
   case DPL_ETIMEOUT:
      errno = ETIMEDOUT;
   case DPL_ENOMEM:
      errno = ENOMEM;
      break;
   case DPL_EIO:
      errno = EIO;
      break;
   case DPL_ENAMETOOLONG:
      errno = ENAMETOOLONG;
      break;
   case DPL_ENOTDIR:
      errno = ENOTDIR;
      break;
   case DPL_ENOTEMPTY:
      errno = ENOTEMPTY;
      break;
   case DPL_EISDIR:
      errno = EISDIR;
      break;
   case DPL_EEXIST:
      errno = EEXIST;
      break;
   case DPL_EPERM:
      errno = EPERM;
      break;
   default:
      errno = EINVAL;
      break;
   }

   return errno;
}

<<<<<<< HEAD
/**
 * Open a volume using libdroplet.
=======
/*
 * Generic callback for the walk_dpl_directory() function.
 *
 * Returns true - abort loop
 *         false - continue loop
>>>>>>> 43e1d05a
 */
typedef bool (*t_call_back)(dpl_dirent_t *dirent, dpl_ctx_t *ctx,
                            const char *dirname, void *data);

/*
 * Callback for getting the total size of a chunked volume.
 */
static bool chunked_volume_size_callback(dpl_dirent_t *dirent, dpl_ctx_t *ctx,
                                         const char *dirname, void *data)
{
   ssize_t *volumesize = (ssize_t *)data;

   /*
    * Make sure it starts with [0-9] e.g. a volume chunk.
    */
   if (*dirent->name >= '0' && *dirent->name <= '9') {
      *volumesize = *volumesize + dirent->size;
   }

   return false;
}

/*
 * Callback for truncating a chunked volume.
 */
static bool chunked_volume_truncate_callback(dpl_dirent_t *dirent, dpl_ctx_t *ctx,
                                             const char *dirname, void *data)
{
   dpl_status_t status;

   /*
    * Make sure it starts with [0-9] e.g. a volume chunk.
    */
   if (*dirent->name >= '0' && *dirent->name <= '9') {
      status = dpl_unlink(ctx, dirent->name);

      switch (status) {
      case DPL_SUCCESS:
         break;
      default:
         return true;
      }
   }

   return false;
}

/*
 * Generic function that walks a dirname and calls the callback
 * function for each entry it finds in that directory.
 */
static bool walk_dpl_directory(dpl_ctx_t *ctx, const char *dirname, t_call_back callback, void *data)
{
   void *dir_hdl;
   dpl_status_t status;
   dpl_dirent_t dirent;

   if (dirname) {
      status = dpl_chdir(ctx, dirname);

      switch (status) {
      case DPL_SUCCESS:
         break;
      default:
         return false;
      }
   }

   status = dpl_opendir(ctx, ".", &dir_hdl);

   switch (status) {
   case DPL_SUCCESS:
      break;
   default:
      return false;
   }

   while (!dpl_eof(dir_hdl)) {
      status = dpl_readdir(dir_hdl, &dirent);

      switch (status) {
      case DPL_SUCCESS:
         break;
      default:
         dpl_closedir(dir_hdl);
         return false;
      }

      /*
       * Skip '.' and '..'
       */
      if (bstrcmp(dirent.name, ".") ||
          bstrcmp(dirent.name, "..")) {
         continue;
      }

      if (callback(&dirent, ctx, dirname, data)) {
         break;
      }
   }

   dpl_closedir(dir_hdl);

   if (dirname) {
      status = dpl_chdir(ctx, "/");

      switch (status) {
      case DPL_SUCCESS:
         break;
      default:
         return false;
      }
   }

   return true;
}

/*
 * Internal method for flushing a chunk to the backing store.
 * This does the real work either by being called from a
 * io-thread or directly blocking the device.
 */
bool object_store_device::flush_remote_chunk(chunk_io_request *request)
{
   bool retval = false;
   dpl_status_t status;
   dpl_option_t dpl_options;
   dpl_sysmd_t *sysmd = NULL;
   POOL_MEM chunk_dir(PM_FNAME),
            chunk_name(PM_FNAME);

   Mmsg(chunk_dir, "/%s", request->volname);
   Mmsg(chunk_name, "%s/%04d", chunk_dir.c_str(), request->chunk);

   Dmsg1(100, "Flushing chunk %s\n", chunk_name.c_str());

   /*
    * Check on the remote backing store if the chunk already exists.
    * We only upload this chunk if it is bigger then the chunk that exists
    * on the remote backing store. When using io-threads it could happen
    * that there are multiple flush requests for the same chunk when a
    * chunk is reused in a next backup job. We only want the chunk with
    * the biggest amount of valid data to persist as we only append to
    * chunks.
    */
   sysmd = dpl_sysmd_dup(&m_sysmd);
   status = dpl_getattr(m_ctx, /* context */
                        chunk_name.c_str(), /* locator */
                        NULL, /* metadata */
                        sysmd); /* sysmd */

   switch (status) {
   case DPL_SUCCESS:
      if (sysmd->size > request->wbuflen) {
         retval = true;
         goto bail_out;
      }
      break;
   default:
      /*
       * Check on the remote backing store if the chunkdir exists.
       */
      dpl_sysmd_free(sysmd);
      sysmd = dpl_sysmd_dup(&m_sysmd);
      status = dpl_getattr(m_ctx, /* context */
                           chunk_dir.c_str(), /* locator */
                           NULL, /* metadata */
                           sysmd); /* sysmd */

      switch (status) {
      case DPL_SUCCESS:
         break;
      case DPL_ENOENT:
      case DPL_FAILURE:
         /*
          * Make sure the chunk directory with the name of the volume exists.
          */
         dpl_sysmd_free(sysmd);
         sysmd = dpl_sysmd_dup(&m_sysmd);
         status = dpl_mkdir(m_ctx, /* context */
                            chunk_dir.c_str(), /* locator */
                            NULL, /* metadata */
                            sysmd);/* sysmd */

         switch (status) {
         case DPL_SUCCESS:
            break;
         default:
            Mmsg2(errmsg, _("Failed to create direcory %s using dpl_mkdir(): ERR=%s.\n"),
                  chunk_dir.c_str(), dpl_status_str(status));
            dev_errno = droplet_errno_to_system_errno(status);
            goto bail_out;
         }
         break;
      default:
         break;
      }
      break;
   }

   /*
    * Create some options for libdroplet.
    *
    * DPL_OPTION_NOALLOC - we provide the buffer to copy the data into
    *                      no need to let the library allocate memory we
    *                      need to free after copying the data.
    */
   memset(&dpl_options, 0, sizeof(dpl_options));
   dpl_options.mask |= DPL_OPTION_NOALLOC;

   dpl_sysmd_free(sysmd);
   sysmd = dpl_sysmd_dup(&m_sysmd);
   status = dpl_fput(m_ctx, /* context */
                     chunk_name.c_str(), /* locator */
                     &dpl_options, /* options */
                     NULL, /* condition */
                     NULL, /* range */
                     NULL, /* metadata */
                     sysmd, /* sysmd */
                     (char *)request->buffer, /* data_buf */
                     request->wbuflen); /* data_len */

   switch (status) {
   case DPL_SUCCESS:
      break;
   default:
      Mmsg2(errmsg, _("Failed to flush %s using dpl_fput(): ERR=%s.\n"),
            chunk_name.c_str(), dpl_status_str(status));
      dev_errno = droplet_errno_to_system_errno(status);
      goto bail_out;
   }

   retval = true;

bail_out:
   if (sysmd) {
      dpl_sysmd_free(sysmd);
   }

   return retval;
}

/*
 * Internal method for reading a chunk from the remote backing store.
 */
bool object_store_device::read_remote_chunk(chunk_io_request *request)
{
   bool retval = false;
   dpl_status_t status;
   dpl_option_t dpl_options;
   dpl_range_t dpl_range;
   dpl_sysmd_t *sysmd = NULL;
   POOL_MEM chunk_name(PM_FNAME);

   Mmsg(chunk_name, "/%s/%04d", request->volname, request->chunk);
   Dmsg1(100, "Reading chunk %s\n", chunk_name.c_str());

   /*
    * See if chunk exists.
    */
   sysmd = dpl_sysmd_dup(&m_sysmd);
   status = dpl_getattr(m_ctx, /* context */
                        chunk_name.c_str(), /* locator */
                        NULL, /* metadata */
                        sysmd); /* sysmd */

   switch (status) {
   case DPL_SUCCESS:
      break;
   default:
      Mmsg1(errmsg, _("Failed to open %s doesn't exist\n"), chunk_name.c_str());
      Dmsg1(100, "%s", errmsg);
      dev_errno = EIO;
      goto bail_out;
   }

   if (sysmd->size > request->wbuflen) {
      Mmsg3(errmsg, _("Failed to read %s (%ld) to big to fit in chunksize of %ld bytes\n"),
            chunk_name.c_str(), sysmd->size, request->wbuflen);
      Dmsg1(100, "%s", errmsg);
      dev_errno = EINVAL;
      goto bail_out;
   }

   /*
    * Create some options for libdroplet.
    *
    * DPL_OPTION_NOALLOC - we provide the buffer to copy the data into
    *                      no need to let the library allocate memory we
    *                      need to free after copying the data.
    */
   memset(&dpl_options, 0, sizeof(dpl_options));
   dpl_options.mask |= DPL_OPTION_NOALLOC;

   dpl_range.start = 0;
   dpl_range.end = sysmd->size;
   *request->rbuflen = sysmd->size;
   dpl_sysmd_free(sysmd);
   sysmd = dpl_sysmd_dup(&m_sysmd);
   status = dpl_fget(m_ctx, /* context */
                     chunk_name.c_str(), /* locator */
                     &dpl_options, /* options */
                     NULL, /* condition */
                     &dpl_range, /* range */
                     (char **)&request->buffer, /* data_bufp */
                     request->rbuflen, /* data_lenp */
                     NULL, /* metadatap */
                     sysmd); /* sysmdp */

   switch (status) {
   case DPL_SUCCESS:
      break;
   case DPL_ENOENT:
      Mmsg1(errmsg, _("Failed to open %s doesn't exist\n"), chunk_name.c_str());
      Dmsg1(100, "%s", errmsg);
      dev_errno = EIO;
      goto bail_out;
   default:
      Mmsg2(errmsg, _("Failed to read %s using dpl_fget(): ERR=%s.\n"),
            chunk_name.c_str(), dpl_status_str(status));
      dev_errno = droplet_errno_to_system_errno(status);
      goto bail_out;
   }

   retval = true;

bail_out:
   if (sysmd) {
      dpl_sysmd_free(sysmd);
   }

   return retval;
}

/*
 * Internal method for truncating a chunked volume on the remote backing store.
 */
bool object_store_device::truncate_remote_chunked_volume(DCR *dcr)
{
   POOL_MEM chunk_dir(PM_FNAME);

   Mmsg(chunk_dir, "/%s", getVolCatName());
   if (!walk_dpl_directory(m_ctx, chunk_dir.c_str(), chunked_volume_truncate_callback, NULL)) {
      return false;
   }

   return true;
}

/*
 * Initialize backend.
 */
bool object_store_device::initialize()
{
   dpl_status_t status;

   /*
    * Initialize the droplet library when its not done previously.
    */
   P(mutex);
   if (droplet_reference_count == 0) {
      dpl_set_log_func(object_store_logfunc);

      status = dpl_init();
      switch (status) {
      case DPL_SUCCESS:
         break;
      default:
         V(mutex);
         goto bail_out;
      }
   }
   droplet_reference_count++;
   V(mutex);

   if (!m_object_configstring) {
      int len;
      bool done;
      uint64_t value;
      char *bp, *next_option;

      if (!dev_options) {
         Mmsg0(errmsg, _("No device options configured\n"));
         Emsg0(M_FATAL, 0, errmsg);
         return -1;
      }

      m_object_configstring = bstrdup(dev_options);

      bp = m_object_configstring;
      while (bp) {
         next_option = strchr(bp, ',');
         if (next_option) {
            *next_option++ = '\0';
         }

         done = false;
         for (int i = 0; !done && device_options[i].name; i++) {
            /*
             * Try to find a matching device option.
             */
            if (bstrncasecmp(bp, device_options[i].name, device_options[i].compare_size)) {
               switch (device_options[i].type) {
               case argument_profile: {
                  char *profile;

                  /*
                   * Strip any .profile prefix from the libdroplet profile name.
                   */
                  profile = bp + device_options[i].compare_size;
                  len = strlen(profile);
                  if (len > 8 && bstrcasecmp(profile + (len - 8), ".profile")) {
                     profile[len - 8] = '\0';
                  }
                  m_profile = profile;
                  done = true;
                  break;
               }
               case argument_location:
                  m_location = bp + device_options[i].compare_size;
                  done = true;
                  break;
               case argument_canned_acl:
                  m_canned_acl = bp + device_options[i].compare_size;
                  done = true;
                  break;
               case argument_storage_class:
                  m_storage_class = bp + device_options[i].compare_size;
                  done = true;
                  break;
               case argument_bucket:
                  m_object_bucketname = bp + device_options[i].compare_size;
                  done = true;
                  break;
               case argument_chunksize:
                  size_to_uint64(bp + device_options[i].compare_size, &value);
                  m_chunk_size = value;
                  done = true;
                  break;
               case argument_iothreads:
                  size_to_uint64(bp + device_options[i].compare_size, &value);
                  m_io_threads = value & 0xFF;
                  done = true;
                  break;
               case argument_ioslots:
                  size_to_uint64(bp + device_options[i].compare_size, &value);
                  m_io_slots = value & 0xFF;
                  done = true;
                  break;
               case argument_mmap:
                  m_use_mmap = true;
                  done = true;
                  break;
               default:
                  break;
               }
            }
         }

         if (!done) {
            Mmsg1(errmsg, _("Unable to parse device option: %s\n"), bp);
            Emsg0(M_FATAL, 0, errmsg);
            goto bail_out;
         }

         bp = next_option;
      }

      if (!m_profile) {
         Mmsg0(errmsg, _("No droplet profile configured\n"));
         Emsg0(M_FATAL, 0, errmsg);
         goto bail_out;
      }
   }

   /*
    * See if we need to setup a new context for this device.
    */
   if (!m_ctx) {
      char *bp;
      POOL_MEM temp(PM_NAME);

      /*
       * Setup global sysmd settings which are cloned for each operation.
       */
      memset(&m_sysmd, 0, sizeof(m_sysmd));
      if (m_location) {
         pm_strcpy(temp, m_location);
         m_sysmd.mask |= DPL_SYSMD_MASK_LOCATION_CONSTRAINT;
         m_sysmd.location_constraint = dpl_location_constraint(temp.c_str());
         if (m_sysmd.location_constraint == -1) {
            Mmsg2(errmsg, _("Illegal location argument %s for device %s%s\n"), temp.c_str(), dev_name);
            goto bail_out;
         }
      }

      if (m_canned_acl) {
         pm_strcpy(temp, m_canned_acl);
         m_sysmd.mask |= DPL_SYSMD_MASK_CANNED_ACL;
         m_sysmd.canned_acl = dpl_canned_acl(temp.c_str());
         if (m_sysmd.canned_acl == -1) {
            Mmsg2(errmsg, _("Illegal canned_acl argument %s for device %s%s\n"), temp.c_str(), dev_name);
            goto bail_out;
         }
      }

      if (m_storage_class) {
         pm_strcpy(temp, m_storage_class);
         m_sysmd.mask |= DPL_SYSMD_MASK_STORAGE_CLASS;
         m_sysmd.storage_class = dpl_storage_class(temp.c_str());
         if (m_sysmd.storage_class == -1) {
            Mmsg2(errmsg, _("Illegal storage_class argument %s for device %s%s\n"), temp.c_str(), dev_name);
            goto bail_out;
         }
      }

      /*
       * See if this is a path.
       */
      pm_strcpy(temp, m_profile);
      bp = strrchr(temp.c_str(), '/');
      if (!bp) {
         /*
          * Only a profile name.
          */
         m_ctx = dpl_ctx_new(NULL, temp.c_str());
      } else {
         if (bp == temp.c_str()) {
            /*
             * Profile in root of filesystem
             */
            m_ctx = dpl_ctx_new("/", bp + 1);
         } else {
            /*
             * Profile somewhere else.
             */
            *bp++ = '\0';
            m_ctx = dpl_ctx_new(temp.c_str(), bp);
         }
      }

      /*
       * If we failed to allocate a new context fail the open.
       */
      if (!m_ctx) {
         Mmsg1(errmsg, _("Failed to create a new context using config %s\n"), dev_options);
         Dmsg1(100, "%s", errmsg);
         goto bail_out;
      }

      /*
       * Login if that is needed for this backend.
       */
      status = dpl_login(m_ctx);

      switch (status) {
      case DPL_SUCCESS:
         break;
      case DPL_ENOTSUPP:
         /*
          * Backend doesn't support login which is fine.
          */
         break;
      default:
         Mmsg2(errmsg, _("Failed to login for volume %s using dpl_login(): ERR=%s.\n"),
               getVolCatName(), dpl_status_str(status));
         Dmsg1(100, "%s", errmsg);
         goto bail_out;
      }

      /*
       * If a bucketname was defined set it in the context.
       */
      if (m_object_bucketname) {
         m_ctx->cur_bucket = bstrdup(m_object_bucketname);
      }
   }

   return true;

bail_out:
   return false;
}

/*
 * Open a volume using libdroplet.
 */
int object_store_device::d_open(const char *pathname, int flags, int mode)
{
   int retval = -1;

   if (!initialize()) {
      goto bail_out;
   }

   setup_chunk(flags);
   retval = 0;

bail_out:
   return retval;
}

/**
 * Read data from a volume using libdroplet.
 */
ssize_t object_store_device::d_read(int fd, void *buffer, size_t count)
{
   return read_chunked(fd, buffer, count);
}

/**
 * Write data to a volume using libdroplet.
 */
ssize_t object_store_device::d_write(int fd, const void *buffer, size_t count)
{
   return write_chunked(fd, buffer, count);
}

int object_store_device::d_close(int fd)
{
   return close_chunk();
}

int object_store_device::d_ioctl(int fd, ioctl_req_t request, char *op)
{
   return -1;
}

<<<<<<< HEAD
/**
 * Open a directory on the object store and find out size information for a file.
=======
/*
 * Open a directory on the object store and find out size information for a volume.
>>>>>>> 43e1d05a
 */
ssize_t object_store_device::chunked_remote_volume_size()
{
   dpl_status_t status;
   ssize_t volumesize = 0;
   dpl_sysmd_t *sysmd = NULL;
   POOL_MEM chunk_dir(PM_FNAME);

   Mmsg(chunk_dir, "/%s", getVolCatName());

   /*
    * FIXME: With the current version of libdroplet a dpl_getattr() on a directory
    *        fails with DPL_ENOENT even when the directory does exist. All other
    *        operations succeed and as walk_dpl_directory() does a dpl_chdir() anyway
    *        that will fail if the directory doesn't exist for now we should be
    *        mostly fine.
    */

#if 0
   /*
    * First make sure that the chunkdir exists otherwise it makes little sense to scan it.
    */
   sysmd = dpl_sysmd_dup(&m_sysmd);
   status = dpl_getattr(m_ctx, /* context */
                        chunk_dir.c_str(), /* locator */
                        NULL, /* metadata */
                        sysmd); /* sysmd */

   switch (status) {
   case DPL_SUCCESS:
      /*
       * Make sure the filetype is a directory and not a file.
       */
      if (sysmd->ftype != DPL_FTYPE_DIR) {
         volumesize = -1;
         goto bail_out;
      }
      break;
   case DPL_ENOENT:
      volumesize = -1;
      goto bail_out;
   default:
      break;
   }
#endif

   if (!walk_dpl_directory(m_ctx, chunk_dir.c_str(), chunked_volume_size_callback, &volumesize)) {
      volumesize = -1;
      goto bail_out;
   }

bail_out:
   if (sysmd) {
      dpl_sysmd_free(sysmd);
   }

   Dmsg2(100, "Volume size of volume %s, %lld\n", chunk_dir.c_str(), volumesize);

   return volumesize;
}

boffset_t object_store_device::d_lseek(DCR *dcr, boffset_t offset, int whence)
{
   switch (whence) {
   case SEEK_SET:
      m_offset = offset;
      break;
   case SEEK_CUR:
      m_offset += offset;
      break;
   case SEEK_END: {
      ssize_t volumesize;

      volumesize = chunked_volume_size();

      Dmsg1(100, "Current volumesize: %lld\n", volumesize);

      if (volumesize >= 0) {
         m_offset = volumesize + offset;
      } else {
         return -1;
      }
      break;
   }
   default:
      return -1;
   }

   if (!load_chunk()) {
      return -1;
   }

   return m_offset;
}

bool object_store_device::d_truncate(DCR *dcr)
{
   return truncate_chunked_volume(dcr);
}

object_store_device::~object_store_device()
{
   if (m_ctx) {
      if (m_object_bucketname && m_ctx->cur_bucket) {
         free(m_ctx->cur_bucket);
         m_ctx->cur_bucket = NULL;
      }
      dpl_ctx_free(m_ctx);
      m_ctx = NULL;
   }

   if (m_object_configstring) {
      free(m_object_configstring);
   }

   P(mutex);
   droplet_reference_count--;
   if (droplet_reference_count == 0) {
      dpl_free();
   }
   V(mutex);
}

object_store_device::object_store_device()
{
   m_object_configstring = NULL;
   m_object_bucketname = NULL;
   m_location = NULL;
   m_canned_acl = NULL;
   m_storage_class = NULL;
   m_ctx = NULL;
}

#ifdef HAVE_DYNAMIC_SD_BACKENDS
extern "C" DEVICE SD_IMP_EXP *backend_instantiate(JCR *jcr, int device_type)
{
   DEVICE *dev = NULL;

   switch (device_type) {
   case B_OBJECT_STORE_DEV:
      dev = New(object_store_device);
      break;
   default:
      Jmsg(jcr, M_FATAL, 0, _("Request for unknown devicetype: %d\n"), device_type);
      break;
   }

   return dev;
}

extern "C" void SD_IMP_EXP flush_backend(void)
{
}
#endif
#endif /* HAVE_OBJECTSTORE */<|MERGE_RESOLUTION|>--- conflicted
+++ resolved
@@ -20,8 +20,7 @@
    02110-1301, USA.
 */
 /*
-<<<<<<< HEAD
-=======
+ * Marco van Wieringen, February 2014
  * Object Storage API device abstraction.
  *
  * Stacking is the following:
@@ -34,8 +33,6 @@
  *         v
  *       DEVICE::
  *
->>>>>>> 43e1d05a
- * Marco van Wieringen, February 2014
  */
 /**
  * @file
@@ -153,16 +150,11 @@
    return errno;
 }
 
-<<<<<<< HEAD
 /**
- * Open a volume using libdroplet.
-=======
-/*
  * Generic callback for the walk_dpl_directory() function.
  *
  * Returns true - abort loop
  *         false - continue loop
->>>>>>> 43e1d05a
  */
 typedef bool (*t_call_back)(dpl_dirent_t *dirent, dpl_ctx_t *ctx,
                             const char *dirname, void *data);
@@ -791,13 +783,8 @@
    return -1;
 }
 
-<<<<<<< HEAD
 /**
- * Open a directory on the object store and find out size information for a file.
-=======
-/*
  * Open a directory on the object store and find out size information for a volume.
->>>>>>> 43e1d05a
  */
 ssize_t object_store_device::chunked_remote_volume_size()
 {
