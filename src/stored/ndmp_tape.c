/*
   BAREOS® - Backup Archiving REcovery Open Sourced

   Copyright (C) 2011-2012 Planets Communications B.V.
   Copyright (C) 2013-2016 Bareos GmbH & Co. KG

   This program is Free Software; you can redistribute it and/or
   modify it under the terms of version three of the GNU Affero General Public
   License as published by the Free Software Foundation and included
   in the file LICENSE.

   This program is distributed in the hope that it will be useful, but
   WITHOUT ANY WARRANTY; without even the implied warranty of
   MERCHANTABILITY or FITNESS FOR A PARTICULAR PURPOSE. See the GNU
   Affero General Public License for more details.

   You should have received a copy of the GNU Affero General Public License
   along with this program; if not, write to the Free Software
   Foundation, Inc., 51 Franklin Street, Fifth Floor, Boston, MA
   02110-1301, USA.
*/
/*
 * Marco van Wieringen, May 2012
 */
/**
 * @file
 * ndmp_tape.c implements the NDMP TAPE service which interfaces to
 * the internal Bareos infrstructure. This is implemented as a separate
 * daemon protocol on a different port (10000 NDMP by default) which
 * interfaces to the standard Bareos storage daemon at the record level.
 *
 * E.g. normal data from a FD comes via the 9103 port and then get turned
 * into records for NDMP packets travel via the NDMP protocol library
 * which is named libbareosndmp and the data gets turned into native Bareos
 * tape records.
 */

#include "bareos.h"

#if HAVE_NDMP

#include "stored.h"

#include <netinet/in.h>
#include <sys/socket.h>
#include <arpa/inet.h>
#include <netdb.h>
#ifdef HAVE_ARPA_NAMESER_H
#include <arpa/nameser.h>
#endif

#ifdef HAVE_LIBWRAP
#include "tcpd.h"
#endif

#ifdef HAVE_POLL_H
#include <poll.h>
#elif HAVE_SYS_POLL_H
#include <sys/poll.h>
#endif

#include "ndmp/ndmagents.h"

/**
 * Structure used to pass arguments to the ndmp_thread_server thread
 * via a void * argument. Things like the addresslist, maximum number
 * of clients and the client workqueue to use are passed using this
 * structure.
 */
struct ndmp_thread_server_args {
   dlist *addr_list;
   int max_clients;
   workq_t *client_wq;
};

/**
 * Internal structure to keep track of private data for a NDMP session.
 * Referenced via (struct ndm_session)->session_handle.
 */
struct ndmp_session_handle {
   int fd;                         /* Socket file descriptor */
   char *host;                     /* Host name/IP */
   int port;                       /* Local port */
   struct sockaddr client_addr;    /* Client's IP address */
   struct sockaddr_in peer_addr;   /* Peer's IP address */
   JCR *jcr;                       /* Internal JCR bound to this NDMP session */
};

/**
 * Internal structure to keep track of private data.
 */
struct ndmp_internal_state {
   uint32_t LogLevel;
   JCR *jcr;
};
typedef struct ndmp_internal_state NIS;

#if HAVE_NDMP
static workq_t ndmp_workq;         /* Queue for processing NDMP connections */
#endif

/* Static globals */
static bool quit = false;
static bool ndmp_initialized = false;
static pthread_t ndmp_tid;
static struct ndmp_thread_server_args ndmp_thread_server_args;
static pthread_mutex_t mutex = PTHREAD_MUTEX_INITIALIZER;

/* Forward referenced functions */

static inline int native_to_ndmp_loglevel(int debuglevel, NIS *nis)
{
   unsigned int level;

   memset(nis, 0, sizeof(NIS));

   /*
    * Lookup the initial default log_level from the default STORES.
    */
   nis->LogLevel = me->ndmploglevel;

   /*
    * NDMP loglevels run from 0 - 9 so we take a look at the
    * current debug level and divide it by 100 to get a proper
    * value. If the debuglevel is below the wanted initial level
    * we set the loglevel to the wanted initial level. As the
    * debug logging takes care of logging messages that are
    * unwanted we can set the loglevel higher and still don't
    * get debug messages.
    */
   level = debuglevel / 100;
   if (level < nis->LogLevel) {
      level = nis->LogLevel;
   }

   /*
    * Make sure the level is in the wanted range.
    */
   if (level > 9) {
      level = 9;
   }

   return level;
}

/**
 * Interface function which glues the logging infra of the NDMP lib with the daemon.
 */
extern "C" void ndmp_loghandler(struct ndmlog *log, char *tag, int level, char *msg)
{
   int internal_level;
   NIS *nis;

   /*
    * We don't want any trailing newline in log messages.
    */
   strip_trailing_newline(msg);

   /*
    * Make sure if the logging system was setup properly.
    */
   nis = (NIS *)log->ctx;
   if (!nis) {
      return;
   }

   /*
    * If the log level of this message is under our logging treshold we
    * log it as part of the Job.
    */
   if (level <= (int)nis->LogLevel) {
      if (nis->jcr) {
         /*
          * Look at the tag field to see what is logged.
          */
         if (bstrncmp(tag + 1, "LM", 2)) {
            /*
             * *LM* messages. E.g. log message NDMP protocol msgs.
             * First character of the tag is the agent sending the
             * message e.g. 'D' == Data Agent
             *              'T' == Tape Agent
             *              'R' == Robot Agent
             *              'C' == Control Agent (DMA)
             *
             * Last character is the type of message e.g.
             * 'n' - normal message
             * 'd' - debug message
             * 'e' - error message
             * 'w' - warning message
             * '?' - unknown message level
             */
            switch (*(tag + 3)) {
            case 'n':
               Jmsg(nis->jcr, M_INFO, 0, "%s\n", msg);
               break;
            case 'e':
               Jmsg(nis->jcr, M_ERROR, 0, "%s\n", msg);
               break;
            case 'w':
               Jmsg(nis->jcr, M_WARNING, 0, "%s\n", msg);
               break;
            case '?':
               Jmsg(nis->jcr, M_INFO, 0, "%s\n", msg);
               break;
            default:
               break;
            }
         } else {
            Jmsg(nis->jcr, M_INFO, 0, "%s\n", msg);
         }
      }
   }

   /*
    * Print any debug message we convert the NDMP level back to an internal
    * level and let the normal debug logging handle if it needs to be printed
    * or not.
    */
   internal_level = level * 100;
   Dmsg3(internal_level, "NDMP: [%s] [%d] %s\n", tag, level, msg);
}

/**
 * Clear text authentication callback.
 */
extern "C" int bndmp_auth_clear(struct ndm_session *sess, char *name, char *pass)
{
   NDMPRES *auth_config;

   foreach_res(auth_config, R_NDMP) {
      /*
       * Only consider entries for AT_CLEAR authentication type.
       */
      if (auth_config->AuthType != AT_CLEAR) {
         continue;
      }

      ASSERT(auth_config->password.encoding == p_encoding_clear);

      if (bstrcmp(name, auth_config->username) &&
          bstrcmp(pass, auth_config->password.value)) {
         /*
          * See if we need to adjust the logging level.
          */
         if (sess->param->log.ctx) {
            NIS *nis;

            nis = (NIS *)sess->param->log.ctx;
            if (nis->LogLevel != auth_config->LogLevel) {
               if (auth_config->LogLevel <= 9) {
                  nis->LogLevel = auth_config->LogLevel;
               }
            }
         }

         return 1;
      }
   }
   return 0;
}

/**
 * MD5 authentication callback.
 */
extern "C" int bndmp_auth_md5(struct ndm_session *sess, char *name, char digest[16])
{
   NDMPRES *auth_config;

   foreach_res(auth_config, R_NDMP) {
      /*
       * Only consider entries for AT_MD5 authentication type.
       */
      if (auth_config->AuthType != AT_MD5) {
         continue;
      }

      if (!bstrcmp(name, auth_config->username)) {
         continue;
      }

      ASSERT(auth_config->password.encoding == p_encoding_clear);

      if (!ndmmd5_ok_digest(sess->md5_challenge, auth_config->password.value, digest)) {
         return 0;
      }

      /*
       * See if we need to adjust the logging level.
       */
      if (sess->param->log.ctx) {
         NIS *nis;

         nis = (NIS *)sess->param->log.ctx;
         if (nis->LogLevel != auth_config->LogLevel) {
            if (auth_config->LogLevel <= 9) {
               nis->LogLevel = auth_config->LogLevel;
            }
         }
      }

      return 1;
   }

   return 0;
}

/**
 * Save a record using the native routines.
 */
static inline bool bndmp_write_data_to_block(JCR *jcr,
                                             int stream,
                                             char *data,
                                             uint32_t data_length)
{
   bool retval = false;
   DCR *dcr = jcr->dcr;
   POOLMEM *rec_data;

   if (!dcr) {
      Dmsg0(100, "No dcr defined, bailing out\n");
      return retval;
   }

   if (!dcr->rec) {
      Dmsg0(100, "No dcr->rec defined, bailing out\n");
      return retval;
   }
   /*
    * Keep track of the original data buffer and restore it on exit from this function.
    */
   rec_data = dcr->rec->data;

   dcr->rec->VolSessionId = jcr->VolSessionId;
   dcr->rec->VolSessionTime = jcr->VolSessionTime;
   dcr->rec->FileIndex = dcr->FileIndex;
   dcr->rec->Stream = stream;
   dcr->rec->maskedStream = stream & STREAMMASK_TYPE; /* strip high bits */
   dcr->rec->data = data;
   dcr->rec->data_len = data_length;

   if (!dcr->write_record()) {
      goto bail_out;
   }

   if (stream == STREAM_UNIX_ATTRIBUTES) {
      dcr->dir_update_file_attributes(dcr->rec);
   }

   retval = true;

bail_out:
   dcr->rec->data = rec_data;
   return retval;
}

/**
 * Read a record using the native routines.
 *
 * data_length == 0 = EOF
 */
static inline bool bndmp_read_data_from_block(JCR *jcr,
                                              char *data,
                                              uint32_t wanted_data_length,
                                              uint32_t *data_length)
{
   DCR *dcr = jcr->read_dcr;
   READ_CTX *rctx = jcr->rctx;
   bool done = false;
   bool ok = true;

   if (!rctx) {
      return false;
   }

   while (!done) {
      /*
       * See if there are any records left to process.
       */
      if (!is_block_empty(rctx->rec)) {
         if (!read_next_record_from_block(dcr, rctx, &done)) {
            /*
             * When the done flag is set to true we are done reading all
             * records or end of block read next block.
             */
            continue;
         }
      } else {
         /*
          * Read the next block into our buffers.
          */
         if (!read_next_block_from_device(dcr, &rctx->sessrec,
                                          NULL, mount_next_read_volume, &ok)) {
            return false;
         }

         /*
          * Get a new record for each Job as defined by VolSessionId and VolSessionTime
          */
         if (!rctx->rec ||
              rctx->rec->VolSessionId != dcr->block->VolSessionId ||
              rctx->rec->VolSessionTime != dcr->block->VolSessionTime) {
            read_context_set_record(dcr, rctx);
         }

         rctx->records_processed = 0;
         clear_all_bits(REC_STATE_MAX, rctx->rec->state_bits);
         rctx->lastFileIndex = READ_NO_FILEINDEX;

         if (!read_next_record_from_block(dcr, rctx, &done)) {
            /*
             * When the done flag is set to true we are done reading all
             * records or end of block read next block.
             */
            continue;
         }
      }

      /*
       * See if we are processing some sort of label?
       */
      if (rctx->rec->FileIndex < 0) {
         continue;
      }

      /*
       * Here we should have read a record from the block which contains some data.
       * Its either:
       *
       * - STREAM_UNIX_ATTRIBUTES
       *      Which is the start of the dump when we encounter that we just read the next record.
       * - STREAM_FILE_DATA
       *      Normal NDMP data.
       * - STREAM_NDMP_SEPARATOR
       *      End of NDMP data stream.
       *
       * anything other means a corrupted stream of records and means we give an EOF.
       */
      switch (rctx->rec->maskedStream) {
      case STREAM_UNIX_ATTRIBUTES:
         continue;
      case STREAM_FILE_DATA:
         if (wanted_data_length < rctx->rec->data_len) {
            Jmsg0(jcr, M_FATAL, 0,
                  _("Data read from volume bigger then NDMP databuffer, please increase the NDMP blocksize.\n"));
            return false;
         }
         memcpy(data, rctx->rec->data, rctx->rec->data_len);
         *data_length = rctx->rec->data_len;
         return true;
      case STREAM_NDMP_SEPARATOR:
         *data_length = 0;
         return true;
      default:
         Jmsg1(jcr, M_ERROR, 0, _("Encountered an unknown stream type %d\n"), rctx->rec->maskedStream);
         *data_length = 0;
         return true;
      }
   }

   if (done) {
      *data_length = 0;
   }

   return true;
}

/**
 * Generate virtual file attributes for the whole NDMP stream.
 */
static inline bool bndmp_create_virtual_file(JCR *jcr, char *filename)
{
   DCR *dcr = jcr->dcr;
   struct stat statp;
   time_t now = time(NULL);
   POOL_MEM attribs(PM_NAME),
            data(PM_NAME);
   int32_t size;

   memset(&statp, 0, sizeof(statp));
   statp.st_mode = 0700 | S_IFREG;
   statp.st_ctime = now;
   statp.st_mtime = now;
   statp.st_atime = now;
   statp.st_size = -1;
   statp.st_blksize = 4096;
   statp.st_blocks = 1;

   /*
    * Encode a stat structure into an ASCII string.
    */
   encode_stat(attribs.c_str(), &statp, sizeof(statp), dcr->FileIndex, STREAM_UNIX_ATTRIBUTES);

   /*
    * Generate a file attributes stream.
    *   File_index
    *   File type
    *   Filename (full path)
    *   Encoded attributes
    *   Link name (if type==FT_LNK or FT_LNKSAVED)
    *   Encoded extended-attributes (for Win32)
    *   Delta Sequence Number
    */
   size = Mmsg(data,
               "%ld %d %s%c%s%c%s%c%s%c%d%c",
               dcr->FileIndex,       /* File_index */
               FT_REG,               /* File type */
               filename,             /* Filename (full path) */
               0,
               attribs.c_str(),      /* Encoded attributes */
               0,
               "",                   /* Link name (if type==FT_LNK or FT_LNKSAVED) */
               0,
               "",                   /* Encoded extended-attributes (for Win32) */
               0,
               0,                    /* Delta Sequence Number */
               0);

   return bndmp_write_data_to_block(jcr, STREAM_UNIX_ATTRIBUTES, data.c_str(), size);
}

static int bndmp_simu_flush_weof(struct ndm_session *sess)
{
   struct ndm_tape_agent * ta = sess->tape_acb;

   if (ta->weof_on_close) {
      /* best effort */
      ndmos_tape_wfm (sess);
   }
   return 0;
}

/**
 * Search the JCRs for one with the given security key.
 */
static inline JCR *get_jcr_by_security_key(char *security_key)
{
   JCR *jcr;

   foreach_jcr(jcr) {
      if (bstrcmp(jcr->sd_auth_key, security_key)) {
         jcr->inc_use_count();
         break;
      }
   }
   endeach_jcr(jcr);
   return jcr;
}

extern "C" ndmp9_error bndmp_tape_open(struct ndm_session *sess,
                                       char *drive_name,
                                       int will_write)
{
   JCR *jcr;
   DCR *dcr;
   char *filesystem;
   struct ndmp_session_handle *handle;
   struct ndm_tape_agent *ta;

   /*
    * The drive_name should be in the form <AuthKey>@<file_system>%<dumplevel>
    */
   if ((filesystem = strchr(drive_name, '@')) == NULL) {
      return NDMP9_NO_DEVICE_ERR;
   }

   /*
    * Lookup the jobid the drive_name should contain a valid authentication key.
    */
   *filesystem++ = '\0';
   if (!(jcr = get_jcr_by_security_key(drive_name))) {
      Jmsg1(NULL, M_FATAL, 0, _("NDMP tape open failed: Security Key not found: %s\n"), drive_name);
      return NDMP9_NO_DEVICE_ERR;
   }

   /*
    * When we found a JCR with the wanted security key it also implictly
    * means the authentication succeeded as the connecting NDMP session
    * only knows the exact security key as it was inserted by the director.
    */
   jcr->authenticated = true;

   /*
    * There is a native storage daemon session waiting for the FD to connect.
    * In NDMP terms this is the same as a FD connecting so wake any waiting
    * threads.
    */
   pthread_cond_signal(&jcr->job_start_wait);

   /*
    * Save the JCR to ndm_session binding so everything furher
    * knows which JCR belongs to which NDMP session. We have
    * a special ndmp_session_handle which we can use to track
    * session specific information.
    */
   handle = (struct ndmp_session_handle *)sess->session_handle;

   /*
    * If we already have a JCR binding for this connection we release it here
    * as we are about to establish a new binding (e.g. second NDMP save for
    * the same job) and we should end up with the same binding.
    */
   if (handle->jcr) {
      free_jcr(handle->jcr);
   }
   handle->jcr = jcr;

   /*
    * Keep track of the JCR for logging purposes.
    */
   if (sess->param->log.ctx) {
      NIS *nis;

      nis = (NIS *)sess->param->log.ctx;
      nis->jcr = jcr;
   }

   /*
    * Depending on the open mode select the right DCR.
    */
   if (will_write) {
      dcr = jcr->dcr;
   } else {
      dcr = jcr->read_dcr;
   }

   if (!dcr) {
      Jmsg0(jcr, M_FATAL, 0, _("DCR is NULL!!!\n"));
      return NDMP9_NO_DEVICE_ERR;
   }

   if (!dcr->dev) {
      Jmsg0(jcr, M_FATAL, 0, _("DEVICE is NULL!!!\n"));
      return NDMP9_NO_DEVICE_ERR;
   }

   /*
    * See if need to setup for write or read.
    */
   if (will_write) {
      POOL_MEM virtual_filename(PM_FNAME);

      /*
       * Setup internal system for writing data.
       */
      Dmsg1(100, "Start append data. res=%d\n", dcr->dev->num_reserved());

      /*
       * One NDMP backup Job can be one or more save sessions so we keep
       * track if we already acquired the storage.
       */
      if (!jcr->acquired_storage) {
         /*
          * Actually acquire the device which we reserved.
          */
         if (!acquire_device_for_append(dcr)) {
            goto bail_out;
         }

         /*
          * Let any SD plugin know now its time to setup the record translation infra.
          */
         if (generate_plugin_event(jcr, bsdEventSetupRecordTranslation, dcr) != bRC_OK) {
            goto bail_out;
         }

         /*
          * Keep track that we acquired the storage.
          */
         jcr->acquired_storage = true;

         Dmsg1(50, "Begin append device=%s\n", dcr->dev->print_name());

         /*
          * Change the Job to running state.
          */
         jcr->sendJobStatus(JS_Running);

         /*
          * As we only generate very limited attributes info e.g. one
          * set per NDMP backup stream we only setup data spooling and not
          * attribute spooling.
          */

         if (!begin_data_spool(dcr) ) {
            goto bail_out;
         }

         /*
          * Write Begin Session Record
          */
         if (!write_session_label(dcr, SOS_LABEL)) {
            Jmsg1(jcr, M_FATAL, 0,
                  _("Write session label failed. ERR=%s\n"),
                  dcr->dev->bstrerror());
            goto bail_out;
         }

         dcr->VolFirstIndex = dcr->VolLastIndex = 0;
         jcr->run_time = time(NULL);              /* start counting time for rates */

         /*
          * The session is saved as one file stream.
          */
         dcr->FileIndex = 1;
         jcr->JobFiles = 1;
      } else {
         /*
          * The next session is saved as one file stream.
          */
         dcr->FileIndex++;
         jcr->JobFiles++;
      }

      /*
       * Create a virtual file name @NDMP/<filesystem>%<dumplevel> or
       * @NDMP/<filesystem> and save the attributes to the director.
       */
      Mmsg(virtual_filename, "/@NDMP%s", filesystem);
      if (!bndmp_create_virtual_file(jcr, virtual_filename.c_str())) {
         Jmsg0(jcr, M_FATAL, 0,
               _("Creating virtual file attributes failed.\n"));
         goto bail_out;
      }
   } else {
      bool ok = true;
      READ_CTX *rctx;

      /*
       * Setup internal system for reading data (if not done before).
       */
      if (!jcr->acquired_storage) {
         Dmsg0(20, "Start read data.\n");

         if (jcr->NumReadVolumes == 0) {
            Jmsg(jcr, M_FATAL, 0, _("No Volume names found for restore.\n"));
            goto bail_out;
         }

         Dmsg2(200, "Found %d volumes names to restore. First=%s\n",
               jcr->NumReadVolumes, jcr->VolList->VolumeName);

         /*
          * Ready device for reading
          */
         if (!acquire_device_for_read(dcr)) {
            goto bail_out;
         }

         /*
          * Let any SD plugin know now its time to setup the record translation infra.
          */
         if (generate_plugin_event(jcr, bsdEventSetupRecordTranslation, dcr) != bRC_OK) {
            goto bail_out;
         }

         /*
          * Keep track that we acquired the storage.
          */
         jcr->acquired_storage = true;

         /*
          * Change the Job to running state.
          */
         jcr->sendJobStatus(JS_Running);

         Dmsg1(50, "Begin reading device=%s\n", dcr->dev->print_name());

         position_device_to_first_file(jcr, dcr);
         jcr->mount_next_volume = false;

         /*
          * Allocate a new read context for this Job.
          */
         rctx = new_read_context();
         jcr->rctx = rctx;

         /*
          * Read the first block and setup record processing.
          */
         if (!read_next_block_from_device(dcr, &rctx->sessrec,
                                          NULL, mount_next_read_volume, &ok)) {
            Jmsg1(jcr, M_FATAL, 0,
                  _("Read session label failed. ERR=%s\n"),
                  dcr->dev->bstrerror());
            goto bail_out;
         }

         read_context_set_record(dcr, rctx);
         rctx->records_processed = 0;
         clear_all_bits(REC_STATE_MAX, rctx->rec->state_bits);
         rctx->lastFileIndex = READ_NO_FILEINDEX;
      }
   }

   /*
    * Setup NDMP states.
    */
   ta = sess->tape_acb;
   ta->tape_fd = 0; /* fake filedescriptor */
   bzero (&ta->tape_state, sizeof ta->tape_state);
   ta->tape_state.error = NDMP9_NO_ERR;
   ta->tape_state.state = NDMP9_TAPE_STATE_OPEN;
   ta->tape_state.open_mode = will_write ?
                              NDMP9_TAPE_RDWR_MODE :
                              NDMP9_TAPE_READ_MODE;
   ta->tape_state.file_num.valid = NDMP9_VALIDITY_VALID;
   ta->tape_state.soft_errors.valid = NDMP9_VALIDITY_VALID;
   ta->tape_state.block_size.valid = NDMP9_VALIDITY_VALID;
   ta->tape_state.blockno.valid = NDMP9_VALIDITY_VALID;
   ta->tape_state.total_space.valid = NDMP9_VALIDITY_INVALID;
   ta->tape_state.space_remain.valid = NDMP9_VALIDITY_INVALID;

   return NDMP9_NO_ERR;

bail_out:
   jcr->setJobStatus(JS_ErrorTerminated);
   return NDMP9_NO_DEVICE_ERR;
}

extern "C" ndmp9_error bndmp_tape_close(struct ndm_session *sess)
{
   JCR *jcr;
   ndmp9_error err;
   struct ndmp_session_handle *handle;
   struct ndm_tape_agent *ta = sess->tape_acb;
   char ndmp_separator[] = { "NdMpSePaRaToR" };

   if (ta->tape_fd < 0) {
      return NDMP9_DEV_NOT_OPEN_ERR;
   }

   bndmp_simu_flush_weof(sess);

   /*
    * Setup the glue between the NDMP layer and the Storage Daemon.
    */
   handle = (struct ndmp_session_handle *)sess->session_handle;

   jcr = handle->jcr;
   if (!jcr) {
      Jmsg0(NULL, M_FATAL, 0, _("JCR is NULL!!!\n"));
      return NDMP9_DEV_NOT_OPEN_ERR;
   }

   err = NDMP9_NO_ERR;
   if (NDMTA_TAPE_IS_WRITABLE(ta)) {
      /*
       * Write a separator record so on restore we can recognize the different
       * NDMP datastreams from each other.
       */
      if (!bndmp_write_data_to_block(jcr, STREAM_NDMP_SEPARATOR, ndmp_separator, 13)) {
         err = NDMP9_IO_ERR;
      }
   }

   pthread_cond_signal(&jcr->job_end_wait); /* wake any waiting thread */

   ndmos_tape_initialize(sess);

   return err;
}

extern "C" ndmp9_error bndmp_tape_mtio(struct ndm_session *sess,
                                       ndmp9_tape_mtio_op op,
                                       uint32_t count,
                                       uint32_t *resid)
{
   struct ndm_tape_agent *ta = sess->tape_acb;

   *resid = 0;

   if (ta->tape_fd < 0) {
      return NDMP9_DEV_NOT_OPEN_ERR;
   }

   /*
    * audit for valid op and for tape mode
    */
   switch (op) {
   case NDMP9_MTIO_FSF:
      return NDMP9_NO_ERR;

   case NDMP9_MTIO_BSF:
      return NDMP9_NO_ERR;

   case NDMP9_MTIO_FSR:
      return NDMP9_NO_ERR;

   case NDMP9_MTIO_BSR:
      return NDMP9_NO_ERR;

   case NDMP9_MTIO_REW:
      bndmp_simu_flush_weof(sess);
      *resid = 0;
      ta->tape_state.file_num.value = 0;
      ta->tape_state.blockno.value = 0;
      break;

   case NDMP9_MTIO_OFF:
      return NDMP9_NO_ERR;

   case NDMP9_MTIO_EOF:      /* should be "WFM" write-file-mark */
      return NDMP9_NO_ERR;

   default:
      return NDMP9_ILLEGAL_ARGS_ERR;
   }

   return NDMP9_NO_ERR;
}

extern "C" ndmp9_error bndmp_tape_write(struct ndm_session *sess,
                                        char *buf,
                                        uint32_t count,
                                        uint32_t *done_count)
{
   JCR *jcr;
   ndmp9_error err;
   struct ndmp_session_handle *handle;
   struct ndm_tape_agent *ta = sess->tape_acb;

   if (ta->tape_fd < 0) {
      return NDMP9_DEV_NOT_OPEN_ERR;
   }

   if (!NDMTA_TAPE_IS_WRITABLE(ta)) {
      return NDMP9_PERMISSION_ERR;
   }

   /*
    * Setup the glue between the NDMP layer and the Storage Daemon.
    */
   handle = (struct ndmp_session_handle *)sess->session_handle;

   jcr = handle->jcr;
   if (!jcr) {
      Jmsg0(NULL, M_FATAL, 0, _("JCR is NULL!!!\n"));
      return NDMP9_DEV_NOT_OPEN_ERR;
   }

   /*
    * Turn the NDMP data into a internal record and save it.
    */
   if (bndmp_write_data_to_block(jcr, STREAM_FILE_DATA, buf, count)) {
      ta->tape_state.blockno.value++;
      *done_count = count;
      err = NDMP9_NO_ERR;
   } else {
      jcr->setJobStatus(JS_ErrorTerminated);
      err = NDMP9_IO_ERR;
   }

   ta->weof_on_close = 1;

   return err;
}

extern "C" ndmp9_error bndmp_tape_wfm(struct ndm_session *sess)
{
   ndmp9_error err;
   struct ndm_tape_agent *ta = sess->tape_acb;

   ta->weof_on_close = 0;

   if (ta->tape_fd < 0) {
      return NDMP9_DEV_NOT_OPEN_ERR;
   }

   if (!NDMTA_TAPE_IS_WRITABLE(ta)) {
      return NDMP9_PERMISSION_ERR;
   }

   err = NDMP9_NO_ERR;

   return err;
}

extern "C" ndmp9_error bndmp_tape_read(struct ndm_session *sess,
                                       char *buf,
                                       uint32_t count,
                                       uint32_t *done_count)
{
   JCR *jcr;
   ndmp9_error err;
   struct ndmp_session_handle *handle;
   struct ndm_tape_agent *ta = sess->tape_acb;

   if (ta->tape_fd < 0) {
      return NDMP9_DEV_NOT_OPEN_ERR;
   }

   /*
    * Setup the glue between the NDMP layer and the Storage Daemon.
    */
   handle = (struct ndmp_session_handle *)sess->session_handle;

   jcr = handle->jcr;
   if (!jcr) {
      Jmsg0(NULL, M_FATAL, 0, _("JCR is NULL!!!\n"));
      return NDMP9_DEV_NOT_OPEN_ERR;
   }

   if (bndmp_read_data_from_block(jcr, buf, count, done_count)) {
      ta->tape_state.blockno.value++;
      if (*done_count == 0) {
         err = NDMP9_EOF_ERR;
      } else {
         err = NDMP9_NO_ERR;
      }
   } else {
      jcr->setJobStatus(JS_ErrorTerminated);
      err = NDMP9_IO_ERR;
   }

   return err;
}

static inline void register_callback_hooks(struct ndm_session *sess)
{
   struct ndm_auth_callbacks auth_callbacks;
   struct ndm_tape_simulator_callbacks tape_callbacks;

   /*
    * Register the authentication callbacks.
    */
   auth_callbacks.validate_password = bndmp_auth_clear;
   auth_callbacks.validate_md5 = bndmp_auth_md5;
   ndmos_auth_register_callbacks(sess, &auth_callbacks);

   /*
    * Register the tape simulator callbacks.
    */
   tape_callbacks.tape_open = bndmp_tape_open;
   tape_callbacks.tape_close = bndmp_tape_close;
   tape_callbacks.tape_mtio = bndmp_tape_mtio;
   tape_callbacks.tape_write = bndmp_tape_write;
   tape_callbacks.tape_wfm = bndmp_tape_wfm;
   tape_callbacks.tape_read = bndmp_tape_read;
   ndmos_tape_register_callbacks(sess, &tape_callbacks);
}

static inline void unregister_callback_hooks(struct ndm_session *sess)
{
   ndmos_tape_unregister_callbacks(sess);
   ndmos_auth_unregister_callbacks(sess);
}

void end_of_ndmp_backup(JCR *jcr)
{
   DCR *dcr = jcr->dcr;
   char ec[50];

   /*
    * Don't use time_t for job_elapsed as time_t can be 32 or 64 bits,
    * and the subsequent Jmsg() editing will break
    */
   int32_t job_elapsed = time(NULL) - jcr->run_time;

   if (job_elapsed <= 0) {
      job_elapsed = 1;
   }

   Jmsg(jcr, M_INFO, 0, _("Elapsed time=%02d:%02d:%02d, Transfer rate=%s Bytes/second\n"),
        job_elapsed / 3600, job_elapsed % 3600 / 60, job_elapsed % 60,
        edit_uint64_with_suffix(jcr->JobBytes / job_elapsed, ec));

   if (dcr) {
      /*
       * Check if we can still write. This may not be the case
       *  if we are at the end of the tape or we got a fatal I/O error.
       */
      if (dcr->dev && dcr->dev->can_write()) {
         Dmsg1(200, "Write EOS label JobStatus=%c\n", jcr->JobStatus);

         if (!write_session_label(dcr, EOS_LABEL)) {
            /*
             * Print only if JobStatus JS_Terminated and not cancelled to avoid spurious messages
             */
            if (jcr->is_JobStatus(JS_Terminated) && !jcr->is_job_canceled()) {
               Jmsg1(jcr, M_FATAL, 0,
                     _("Error writing end session label. ERR=%s\n"),
                     dcr->dev->bstrerror());
            }
            jcr->setJobStatus(JS_ErrorTerminated);
         }

         Dmsg0(90, "back from write_end_session_label()\n");

         /*
          * Flush out final partial block of this session
          */
         if (!dcr->write_block_to_device()) {
            /*
             * Print only if JobStatus JS_Terminated and not cancelled to avoid spurious messages
             */
            if (jcr->is_JobStatus(JS_Terminated) && !jcr->is_job_canceled()) {
               Jmsg2(jcr, M_FATAL, 0,
                     _("Fatal append error on device %s: ERR=%s\n"),
                     dcr->dev->print_name(), dcr->dev->bstrerror());
            }
            jcr->setJobStatus(JS_ErrorTerminated);
         }
      }

      if (jcr->is_JobStatus(JS_Terminated)) {
         /*
          * Note: if commit is OK, the device will remain blocked
          */
         commit_data_spool(dcr);
      } else {
         discard_data_spool(dcr);
      }

      /*
       * Release the device -- and send final Vol info to DIR and unlock it.
       */
      if (jcr->acquired_storage) {
         release_device(dcr);
         jcr->acquired_storage = false;
      } else {
         dcr->unreserve_device();
      }
   }

   jcr->sendJobStatus();              /* update director */
}

void end_of_ndmp_restore(JCR *jcr)
{
   if (jcr->rctx) {
      free_read_context(jcr->rctx);
      jcr->rctx = NULL;
   }

   if (jcr->acquired_storage) {
      release_device(jcr->read_dcr);
      jcr->acquired_storage = false;
   } else {
      jcr->read_dcr->unreserve_device();
   }
}

extern "C" void *handle_ndmp_client_request(void *arg)
{
   int status;
   struct ndmconn *conn;
   struct ndm_session *sess;
   struct ndmp_session_handle *handle;
   NIS *nis;

   handle = (struct ndmp_session_handle *)arg;
   if (!handle) {
      Emsg0(M_ABORT, 0,
            _("Illegal call to handle_ndmp_client_request with NULL session handle\n"));
      return NULL;
   }

   /*
    * Initialize a new NDMP session
    */
   sess = (struct ndm_session *)malloc(sizeof(struct ndm_session));
   memset(sess, 0, sizeof(struct ndm_session));

   sess->param = (struct ndm_session_param *)malloc(sizeof(struct ndm_session_param));
   memset(sess->param, 0, sizeof(struct ndm_session_param));
   sess->param->log.deliver = ndmp_loghandler;
   nis = (NIS *)malloc(sizeof(NIS));
   sess->param->log.ctx = nis;
   sess->param->log_level = native_to_ndmp_loglevel(debug_level, nis);
   sess->param->log_tag = bstrdup("SD-NDMP");

   register_callback_hooks(sess);

   /*
    * We duplicate some of the code from the ndma server session handling available
    * in the NDMJOB NDMP library e.g. we do not enter via ndma_daemon_session()
    * and then continue to ndma_server_session() which is the normal entry point
    * into the library as the ndma_daemon_session() function does things like creating
    * a listen socket, fork and accept the connection and the ndma_server_session()
    * function tries to get peername and socket names before eventually establishing
    * the NDMP connection. We already do all of that ourself via proven code
    * implemented in ndmp_thread_server which is calling us.
    */

   /*
    * Make the ndm_session usable for a new connection e.g. initialize and commission.
    */
   sess->tape_agent_enabled = 1;
   sess->data_agent_enabled = 1;

   status = ndma_session_initialize(sess);
   if (status) {
      Emsg0(M_ABORT, 0,
            _("Cannot initialize new NDMA session\n"));
      goto bail_out;
   }

   status = ndma_session_commission(sess);
   if (status) {
      Emsg0(M_ABORT, 0,
            _("Cannot commission new NDMA session\n"));
      goto bail_out;
   }

   conn = ndmconn_initialize(0, (char *)"#C");
   if (!conn) {
      Emsg0(M_ABORT, 0,
            _("Cannot initialize new NDMA connection\n"));
      goto bail_out;
   }

   /*
    * Tell the lower levels which socket to use and setup snooping.
    */
   ndmos_condition_control_socket(sess, handle->fd);
   if (me->ndmp_snooping) {
      ndmconn_set_snoop(conn, &sess->param->log, sess->param->log_level);
   }
   ndmconn_accept(conn, handle->fd);

   /*
    * Initialize some members now that we have a initialized NDMP connection.
    */
   conn->call = ndma_call;
   conn->context = sess;
   sess->plumb.control = conn;
   sess->session_handle = handle;

   /*
    * This does the actual work e.g. run through the NDMP state machine.
    */
   while (!conn->chan.eof) {
      ndma_session_quantum(sess, 1000);
   }

   /*
    * Tear down the NDMP connection.
    */
   ndmconn_destruct(conn);
   ndma_session_decommission(sess);

bail_out:
   unregister_callback_hooks(sess);

   free(sess->param->log.ctx);
   free(sess->param->log_tag);
   free(sess->param);
   free(sess);

   close(handle->fd);
   if (handle->jcr) {
      free_jcr(handle->jcr);
   }
   free(handle);

   return NULL;
}

<<<<<<< HEAD
/**
=======
/*
>>>>>>> 9babee3f
 * Create a separate thread that accepts NDMP connections.
 * We don't use the Bareos native bnet_thread_server_tcp which
 * uses the bsock class which is a bit to much overhead
 * for simple sockets which we need and has all kinds of
 * extra features likes TLS and keep-alive support etc.
 * which wouldn't work for NDMP anyhow.
 *
 * So this is a bnet_thread_server_tcp put on a diet which
 * also contains the absolute minimum code needed to
 * have a robust connection handler.
 */
extern "C" void *ndmp_thread_server(void *arg)
{
   struct ndmp_thread_server_args *ntsa;
   int new_sockfd, status;
   socklen_t clilen;
   struct sockaddr cli_addr;       /* client's address */
   int tlog, tmax;
   int turnon = 1;
#ifdef HAVE_LIBWRAP
   struct request_info request;
#endif
   IPADDR *ipaddr, *next;
   struct s_sockfd {
      dlink link;                  /* this MUST be the first item */
      int fd;
      int port;
   } *fd_ptr = NULL;
   char buf[128];
   alist sockfds(10, not_owned_by_alist);
#ifdef HAVE_POLL
   nfds_t nfds;
   struct pollfd *pfds;
#endif

   ntsa = (struct ndmp_thread_server_args *)arg;
   if (!ntsa) {
      return NULL;
   }

   /*
    * Remove any duplicate addresses.
    */
   for (ipaddr = (IPADDR *)ntsa->addr_list->first(); ipaddr;
        ipaddr = (IPADDR *)ntsa->addr_list->next(ipaddr)) {
      for (next = (IPADDR *)ntsa->addr_list->next(ipaddr); next;
           next = (IPADDR *)ntsa->addr_list->next(next)) {
         if (ipaddr->get_sockaddr_len() == next->get_sockaddr_len() &&
             memcmp(ipaddr->get_sockaddr(), next->get_sockaddr(),
                    ipaddr->get_sockaddr_len()) == 0) {
            ntsa->addr_list->remove(next);
         }
      }
   }

   char allbuf[256 * 10];
   Dmsg1(100, "Addresses %s\n", build_addresses_str(ntsa->addr_list, allbuf, sizeof(allbuf)));

#ifdef HAVE_POLL
   nfds = 0;
#endif
   foreach_dlist(ipaddr, ntsa->addr_list) {
      /*
       * Allocate on stack from -- no need to free
       */
      fd_ptr = (s_sockfd *)alloca(sizeof(s_sockfd));
      fd_ptr->port = ipaddr->get_port_net_order();

      /*
       * Open a TCP socket
       */
      for (tlog= 60; (fd_ptr->fd = socket(ipaddr->get_family(), SOCK_STREAM, 0)) < 0; tlog -= 10) {
         if (tlog <= 0) {
            berrno be;
            char curbuf[256];
            Emsg3(M_ABORT, 0,
                  _("Cannot open stream socket. ERR=%s. Current %s All %s\n"),
                  be.bstrerror(),
                  ipaddr->build_address_str(curbuf, sizeof(curbuf)),
                  build_addresses_str(ntsa->addr_list, allbuf, sizeof(allbuf)));
         }
         bmicrosleep(10, 0);
      }

      /*
       * Reuse old sockets
       */
      if (setsockopt(fd_ptr->fd, SOL_SOCKET, SO_REUSEADDR,
                    (sockopt_val_t)&turnon, sizeof(turnon)) < 0) {
         berrno be;
         Emsg1(M_WARNING, 0,
               _("Cannot set SO_REUSEADDR on socket: %s\n"),
               be.bstrerror());
      }

      tmax = 30 * (60 / 5);    /* wait 30 minutes max */
      for (tlog = 0; bind(fd_ptr->fd, ipaddr->get_sockaddr(), ipaddr->get_sockaddr_len()) < 0; tlog -= 5) {
         berrno be;
         if (tlog <= 0) {
            tlog = 2 * 60;         /* Complain every 2 minutes */
            Emsg2(M_WARNING, 0,
                  _("Cannot bind port %d: ERR=%s: Retrying ...\n"),
                  ntohs(fd_ptr->port), be.bstrerror());
         }
         bmicrosleep(5, 0);
         if (--tmax <= 0) {
            Emsg2(M_ABORT, 0,
                  _("Cannot bind port %d: ERR=%s.\n"), ntohs(fd_ptr->port),
                  be.bstrerror());
         }
      }
      listen(fd_ptr->fd, me->MaxConnections); /* tell system we are ready */
      sockfds.append(fd_ptr);
#ifdef HAVE_POLL
      nfds++;
#endif
   }

   /*
    * Start work queue thread
    */
   if ((status = workq_init(ntsa->client_wq, ntsa->max_clients, handle_ndmp_client_request)) != 0) {
      berrno be;
      be.set_errno(status);
      Emsg1(M_ABORT, 0,
            _("Could not init ndmp client queue: ERR=%s\n"),
            be.bstrerror());
   }

#ifdef HAVE_POLL
   /*
    * Allocate on stack from -- no need to free
    */
   pfds = (struct pollfd *)alloca(sizeof(struct pollfd) * nfds);
   memset(pfds, 0, sizeof(struct pollfd) * nfds);

   nfds = 0;
   foreach_alist(fd_ptr, &sockfds) {
      pfds[nfds].fd = fd_ptr->fd;
      pfds[nfds].events |= POLL_IN;
      nfds++;
   }
#endif

   /*
    * Wait for a connection from the client process.
    */
   while (!quit) {
#ifndef HAVE_POLL
      unsigned int maxfd = 0;
      fd_set sockset;
      FD_ZERO(&sockset);

      foreach_alist(fd_ptr, &sockfds) {
         FD_SET((unsigned)fd_ptr->fd, &sockset);
         maxfd = maxfd > (unsigned)fd_ptr->fd ? maxfd : fd_ptr->fd;
      }

      errno = 0;
      if ((status = select(maxfd + 1, &sockset, NULL, NULL, NULL)) < 0) {
         berrno be;                   /* capture errno */
         if (errno == EINTR) {
            continue;
         }
         Emsg1(M_FATAL, 0, _("Error in select: %s\n"), be.bstrerror());
         break;
      }

      foreach_alist(fd_ptr, &sockfds) {
         if (FD_ISSET(fd_ptr->fd, &sockset)) {
#else
      int cnt;

      errno = 0;
      if ((status = poll(pfds, nfds, -1)) < 0) {
         berrno be;                   /* capture errno */
         if (errno == EINTR) {
            continue;
         }
         Emsg1(M_FATAL, 0, _("Error in poll: %s\n"), be.bstrerror());
         break;
      }

      cnt = 0;
      foreach_alist(fd_ptr, &sockfds) {
         if (pfds[cnt++].revents & POLLIN) {
#endif
            /*
             * Got a connection, now accept it.
             */
            do {
               clilen = sizeof(cli_addr);
               new_sockfd = accept(fd_ptr->fd, &cli_addr, &clilen);
            } while (new_sockfd < 0 && errno == EINTR);
            if (new_sockfd < 0) {
               continue;
            }
#ifdef HAVE_LIBWRAP
            P(mutex);              /* hosts_access is not thread safe */
            request_init(&request, RQ_DAEMON, my_name, RQ_FILE, new_sockfd, 0);
            fromhost(&request);
            if (!hosts_access(&request)) {
               V(mutex);
               Jmsg2(NULL, M_SECURITY, 0,
                     _("Connection from %s:%d refused by hosts.access\n"),
                     sockaddr_to_ascii(&cli_addr, buf, sizeof(buf)),
                     sockaddr_get_port(&cli_addr));
               close(new_sockfd);
               continue;
            }
            V(mutex);
#endif

            /*
             * Receive notification when connection dies.
             */
            if (setsockopt(new_sockfd, SOL_SOCKET, SO_KEEPALIVE,
                          (sockopt_val_t)&turnon, sizeof(turnon)) < 0) {
               berrno be;
               Emsg1(M_WARNING, 0,
                     _("Cannot set SO_KEEPALIVE on socket: %s\n"),
                     be.bstrerror());
            }

            /*
             * See who client is. i.e. who connected to us.
             */
            P(mutex);
            sockaddr_to_ascii(&cli_addr, buf, sizeof(buf));
            V(mutex);

            struct ndmp_session_handle *new_handle;
            new_handle = (struct ndmp_session_handle *)malloc(sizeof(struct ndmp_session_handle));
            memset(new_handle, 0, sizeof(struct ndmp_session_handle));
            new_handle->fd = new_sockfd;
            new_handle->host = bstrdup(buf);
            memset(&new_handle->peer_addr, 0, sizeof(new_handle->peer_addr));
            memcpy(&new_handle->client_addr, &cli_addr, sizeof(new_handle->client_addr));

            /*
             * Queue client to be served
             */
            if ((status = workq_add(ntsa->client_wq, (void *)new_handle, NULL, 0)) != 0) {
               berrno be;
               be.set_errno(status);
               Jmsg1(NULL, M_ABORT, 0, _("Could not add job to ndmp client queue: ERR=%s\n"),
                     be.bstrerror());
            }
         }
      }
   }

   /*
    * Cleanup open files.
    */
   fd_ptr = (s_sockfd *)sockfds.first();
   while (fd_ptr) {
      close(fd_ptr->fd);
      fd_ptr = (s_sockfd *)sockfds.next();
   }

   /*
    * Stop work queue thread
    */
   if ((status = workq_destroy(ntsa->client_wq)) != 0) {
      berrno be;
      be.set_errno(status);
      Emsg1(M_FATAL, 0,
            _("Could not destroy ndmp client queue: ERR=%s\n"),
            be.bstrerror());
   }

   return NULL;
}

int start_ndmp_thread_server(dlist *addr_list, int max_clients)
{
   int status;

   ndmp_thread_server_args.addr_list = addr_list;
   ndmp_thread_server_args.max_clients = max_clients;
   ndmp_thread_server_args.client_wq = &ndmp_workq;

   if ((status = pthread_create(&ndmp_tid, NULL, ndmp_thread_server,
                               (void *)&ndmp_thread_server_args)) != 0) {
      return status;
   }

   ndmp_initialized = true;

   return 0;
}

void stop_ndmp_thread_server()
{
   if (!ndmp_initialized) {
      return;
   }

   quit = true;
   if (!pthread_equal(ndmp_tid, pthread_self())) {
      pthread_join(ndmp_tid, NULL);
   }
}
#else
void end_of_ndmp_backup(JCR *jcr)
{
}

void end_of_ndmp_restore(JCR *jcr)
{
}
#endif /* HAVE_NDMP */<|MERGE_RESOLUTION|>--- conflicted
+++ resolved
@@ -25,7 +25,7 @@
 /**
  * @file
  * ndmp_tape.c implements the NDMP TAPE service which interfaces to
- * the internal Bareos infrstructure. This is implemented as a separate
+ * the internal Bareos infrastructure. This is implemented as a separate
  * daemon protocol on a different port (10000 NDMP by default) which
  * interfaces to the standard Bareos storage daemon at the record level.
  *
@@ -1256,11 +1256,7 @@
    return NULL;
 }
 
-<<<<<<< HEAD
 /**
-=======
-/*
->>>>>>> 9babee3f
  * Create a separate thread that accepts NDMP connections.
  * We don't use the Bareos native bnet_thread_server_tcp which
  * uses the bsock class which is a bit to much overhead
