--- conflicted
+++ resolved
@@ -1013,11 +1013,7 @@
    /*
     * Create a buffer big enough to hold all data.
     */
-<<<<<<< HEAD
-   buf_length = sizeof(REPARSE_DATA_BUFFER) + MAX_PATH * sizeof(wchar_t);
-=======
    buf_length = sizeof(REPARSE_DATA_BUFFER) + 2 * MAX_PATH * sizeof(WCHAR);
->>>>>>> b39591ee
    buf = get_pool_memory(PM_NAME);
    buf = check_pool_memory_size(buf, buf_length);
    rdb = (REPARSE_DATA_BUFFER *)buf;
@@ -1025,14 +1021,10 @@
    /*
     * Create directory
     */
-<<<<<<< HEAD
-   make_win32_path_UTF8_2_wchar(szJunctionW, szJunction);
-=======
    if (!UTF8_2_wchar(&szJunctionW, szJunction)) {
       goto bail_out;
    }
 
->>>>>>> b39591ee
    if (!p_CreateDirectoryW((LPCWSTR)szJunctionW, NULL)) {
       Dmsg1(dbglvl, "CreateDirectory Failed:%s\n", errorString());
       goto bail_out;
@@ -1062,14 +1054,8 @@
    /*
     * Add  \??\ prefix.
     */
-<<<<<<< HEAD
-   Mmsg(szDestDir, "\\??\\%s\\", szPath);
-   path_length = UTF8_2_wchar(szPathW, szDestDir.c_str());
-   if (!path_length) {
-=======
    Mmsg(szDestDir, "\\??\\%s", szPath);
    if (!UTF8_2_wchar(&szSubstituteName, szDestDir.c_str())) {
->>>>>>> b39591ee
       goto bail_out;
    }
 
@@ -1095,13 +1081,6 @@
    rdb->ReparseDataLength = SubstituteNameLength + PrintNameLength + 12;
    data_length = rdb->ReparseDataLength + MOUNTPOINTREPARSEBUFFER_FIXED_HEADER_SIZE;
    rdb->ReparseTag = IO_REPARSE_TAG_MOUNT_POINT;
-<<<<<<< HEAD
-   rdb->ReparseDataLength = (path_length + 2) * sizeof(wchar_t) + 6;
-   rdb->MountPointReparseBuffer.SubstituteNameLength = (path_length - 1) * sizeof(wchar_t);
-   rdb->MountPointReparseBuffer.PrintNameOffset = path_length * sizeof(wchar_t);
-   data_length = rdb->ReparseDataLength + 8;
-=======
->>>>>>> b39591ee
 
    /*
     * Write reparse point
@@ -1745,13 +1724,8 @@
    if (p_GetFileAttributesW) {
       POOLMEM *pwszBuf = get_pool_memory(PM_FNAME);
 
-<<<<<<< HEAD
-      make_win32_path_UTF8_2_wchar(pwszBuf, filename);
-      attr = p_GetFileAttributesW((LPCWSTR) pwszBuf);
-=======
       make_win32_path_UTF8_2_wchar(&pwszBuf, filename);
       attr = p_GetFileAttributesW((LPCWSTR)pwszBuf);
->>>>>>> b39591ee
       if (p_CreateFileW) {
          h = CreateFileW((LPCWSTR)pwszBuf,
                          GENERIC_READ,
@@ -2121,16 +2095,11 @@
        */
       POOLMEM *pwszBuf1 = get_pool_memory(PM_FNAME);
       POOLMEM *pwszBuf2 = get_pool_memory(PM_FNAME);
-<<<<<<< HEAD
-      make_win32_path_UTF8_2_wchar(pwszBuf1, name1);
-      make_win32_path_UTF8_2_wchar(pwszBuf2, name2);
-=======
 
       if (!UTF8_2_wchar(&pwszBuf1, name1)) {
          goto bail_out;
       }
       make_win32_path_UTF8_2_wchar(&pwszBuf2, name2);
->>>>>>> b39591ee
 
       BOOL b = p_CreateSymbolicLinkW((LPCWSTR)pwszBuf2, (LPCWSTR)pwszBuf1, dwFlags);
 
