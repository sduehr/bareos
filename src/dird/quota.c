--- conflicted
+++ resolved
@@ -193,22 +193,6 @@
        * Only warn once about softquotas in the job
        * Check if gracetime has been set
        */
-<<<<<<< HEAD
-      if (jcr->res.client->SoftQuotaGracePeriod) {
-         if (jcr->res.client->GraceTime == 0) {
-            Dmsg1(dbglvl, "update_quota_gracetime: %d\n", now);
-            if (!db_update_quota_gracetime(jcr, jcr->db, &jcr->jr)) {
-               Jmsg(jcr, M_WARNING, 0, _("Error setting Quota gracetime: ERR=%s"),
-                     db_strerror(jcr->db));
-            } else {
-               Jmsg(jcr, M_ERROR, 0, _("Soft Quota exceeded, Grace Period starts now.\n"));
-            }
-            jcr->res.client->GraceTime = now;
-            goto bail_out;
-         } else if ((now - (uint64_t)jcr->res.client->GraceTime) < (uint64_t)jcr->res.client->SoftQuotaGracePeriod) {
-            Jmsg(jcr, M_ERROR, 0, _("Soft Quota exceeded, will be enforced after Grace Period expires.\n"));
-         } else if ((now - (uint64_t)jcr->res.client->GraceTime) > (uint64_t)jcr->res.client->SoftQuotaGracePeriod) {
-=======
       if (jcr->res.client->GraceTime == 0 && jcr->res.client->SoftQuotaGracePeriod) {
          Dmsg1(dbglvl, "update_quota_gracetime: %d\n", now);
          if (!jcr->db->update_quota_gracetime(jcr, &jcr->jr)) {
@@ -237,7 +221,6 @@
            retval = true;
            goto bail_out;
          } else {
->>>>>>> d1982318
             /*
              * If gracetime has expired update else check more if not set softlimit yet then set and bail out.
              */
